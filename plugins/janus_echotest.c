--- conflicted
+++ resolved
@@ -184,12 +184,8 @@
 	gboolean has_data;
 	gboolean audio_active;
 	gboolean video_active;
-<<<<<<< HEAD
 	gboolean perc;
-	uint64_t bitrate;
-=======
 	uint32_t bitrate;
->>>>>>> 5f5b80da
 	janus_recorder *arc;	/* The Janus recorder instance for this user's audio, if enabled */
 	janus_recorder *vrc;	/* The Janus recorder instance for this user's video, if enabled */
 	janus_recorder *drc;	/* The Janus recorder instance for this user's data, if enabled */
