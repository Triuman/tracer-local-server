/*! \file   janus_echotest.c
 * \author Lorenzo Miniero <lorenzo@meetecho.com>
 * \copyright GNU General Public License v3
 * \brief  Janus EchoTest plugin
 * \details  This is a trivial EchoTest plugin for Janus, just used to
 * showcase the plugin interface. A peer attaching to this plugin will
 * receive back the same RTP packets and RTCP messages he sends: the
 * RTCP messages, of course, would be modified on the way by the gateway
 * to make sure they are coherent with the involved SSRCs. In order to
 * demonstrate how peer-provided messages can change the behaviour of a
 * plugin, this plugin implements a simple API based on three messages:
 * 
 * 1. a message to enable/disable audio (that is, to tell the plugin
 * whether incoming audio RTP packets need to be sent back or discarded);
 * 2. a message to enable/disable video (that is, to tell the plugin
 * whether incoming video RTP packets need to be sent back or discarded);
 * 3. a message to cap the bitrate (which would modify incoming RTCP
 * REMB messages before sending them back, in order to trick the peer into
 * thinking the available bandwidth is different).
 * 
 * \section echoapi Echo Test API
 * 
 * There's a single unnamed request you can send and it's asynchronous,
 * which means all responses (successes and errors) will be delivered
 * as events with the same transaction. 
 * 
 * The request has to be formatted as follows. All the attributes are
 * optional, so any request can contain a subset of them:
 *
\verbatim
{
	"audio" : true|false,
	"video" : true|false,
	"bitrate" : <numeric bitrate value>,
	"record" : true|false,
	"filename" : <base path/filename to use for the recording>
}
\endverbatim
 *
 * \c audio instructs the plugin to do or do not bounce back audio
 * frames; \c video does the same for video; \c bitrate caps the
 * bandwidth to force on the browser encoding side (e.g., 128000 for
 * 128kbps).
 * 
 * The first request must be sent together with a JSEP offer to
 * negotiate a PeerConnection: a JSEP answer will be provided with
 * the asynchronous response notification. Subsequent requests (e.g., to
 * dynamically manipulate the bitrate while testing) have to be sent
 * without any JSEP payload attached.
 * 
 * A successful request will result in an \c ok event:
 * 
\verbatim
{
	"echotest" : "event",
	"result": "ok"
}
\endverbatim
 * 
 * An error instead will provide both an error code and a more verbose
 * description of the cause of the issue:
 * 
\verbatim
{
	"echotest" : "event",
	"error_code" : <numeric ID, check Macros below>,
	"error" : "<error description as a string>"
}
\endverbatim
 *
 * If the plugin detects a loss of the associated PeerConnection, a
 * "done" notification is triggered to inform the application the Echo
 * Test session is over:
 * 
\verbatim
{
	"echotest" : "event",
	"result": "done"
}
\endverbatim
 *
 * \ingroup plugins
 * \ref plugins
 */

#include "plugin.h"

#include <jansson.h>

#include "../debug.h"
#include "../apierror.h"
#include "../config.h"
#include "../mutex.h"
#include "../record.h"
#include "../rtcp.h"
#include "../sdp-utils.h"
#include "../utils.h"


/* Plugin information */
#define JANUS_ECHOTEST_VERSION			7
#define JANUS_ECHOTEST_VERSION_STRING	"0.0.7"
#define JANUS_ECHOTEST_DESCRIPTION		"This is a trivial EchoTest plugin for Janus, just used to showcase the plugin interface."
#define JANUS_ECHOTEST_NAME				"JANUS EchoTest plugin"
#define JANUS_ECHOTEST_AUTHOR			"Meetecho s.r.l."
#define JANUS_ECHOTEST_PACKAGE			"janus.plugin.echotest"

/* Plugin methods */
janus_plugin *create(void);
int janus_echotest_init(janus_callbacks *callback, const char *config_path);
void janus_echotest_destroy(void);
int janus_echotest_get_api_compatibility(void);
int janus_echotest_get_version(void);
const char *janus_echotest_get_version_string(void);
const char *janus_echotest_get_description(void);
const char *janus_echotest_get_name(void);
const char *janus_echotest_get_author(void);
const char *janus_echotest_get_package(void);
void janus_echotest_create_session(janus_plugin_session *handle, int *error);
struct janus_plugin_result *janus_echotest_handle_message(janus_plugin_session *handle, char *transaction, json_t *message, json_t *jsep);
void janus_echotest_setup_media(janus_plugin_session *handle);
void janus_echotest_incoming_rtp(janus_plugin_session *handle, int video, char *buf, int len);
void janus_echotest_incoming_rtcp(janus_plugin_session *handle, int video, char *buf, int len);
void janus_echotest_incoming_data(janus_plugin_session *handle, char *buf, int len);
void janus_echotest_slow_link(janus_plugin_session *handle, int uplink, int video);
void janus_echotest_hangup_media(janus_plugin_session *handle);
void janus_echotest_destroy_session(janus_plugin_session *handle, int *error);
json_t *janus_echotest_query_session(janus_plugin_session *handle);

/* Plugin setup */
static janus_plugin janus_echotest_plugin =
	JANUS_PLUGIN_INIT (
		.init = janus_echotest_init,
		.destroy = janus_echotest_destroy,

		.get_api_compatibility = janus_echotest_get_api_compatibility,
		.get_version = janus_echotest_get_version,
		.get_version_string = janus_echotest_get_version_string,
		.get_description = janus_echotest_get_description,
		.get_name = janus_echotest_get_name,
		.get_author = janus_echotest_get_author,
		.get_package = janus_echotest_get_package,
		
		.create_session = janus_echotest_create_session,
		.handle_message = janus_echotest_handle_message,
		.setup_media = janus_echotest_setup_media,
		.incoming_rtp = janus_echotest_incoming_rtp,
		.incoming_rtcp = janus_echotest_incoming_rtcp,
		.incoming_data = janus_echotest_incoming_data,
		.slow_link = janus_echotest_slow_link,
		.hangup_media = janus_echotest_hangup_media,
		.destroy_session = janus_echotest_destroy_session,
		.query_session = janus_echotest_query_session,
	);

/* Plugin creator */
janus_plugin *create(void) {
	JANUS_LOG(LOG_VERB, "%s created!\n", JANUS_ECHOTEST_NAME);
	return &janus_echotest_plugin;
}


/* Useful stuff */
static volatile gint initialized = 0, stopping = 0;
static gboolean notify_events = TRUE;
static janus_callbacks *gateway = NULL;
static GThread *handler_thread;
static void *janus_echotest_handler(void *data);

typedef struct janus_echotest_message {
	janus_plugin_session *handle;
	char *transaction;
	json_t *message;
	json_t *jsep;
} janus_echotest_message;
static GAsyncQueue *messages = NULL;
static janus_echotest_message exit_message;

typedef struct janus_echotest_session {
	janus_plugin_session *handle;
	gboolean has_audio;
	gboolean has_video;
	gboolean has_data;
	gboolean audio_active;
	gboolean video_active;
	uint64_t bitrate;
	janus_recorder *arc;	/* The Janus recorder instance for this user's audio, if enabled */
	janus_recorder *vrc;	/* The Janus recorder instance for this user's video, if enabled */
	janus_recorder *drc;	/* The Janus recorder instance for this user's data, if enabled */
	janus_mutex rec_mutex;	/* Mutex to protect the recorders from race conditions */
	guint16 slowlink_count;
	volatile gint hangingup;
	volatile gint destroyed;
	janus_refcount ref;
} janus_echotest_session;
static GHashTable *sessions;
static janus_mutex sessions_mutex;

static void janus_echotest_session_destroy(janus_echotest_session *session) {
	if(session && g_atomic_int_compare_and_exchange(&session->destroyed, 0, 1))
		janus_refcount_decrease(&session->ref);
}

static void janus_echotest_session_free(const janus_refcount *session_ref) {
	janus_echotest_session *session = janus_refcount_containerof(session_ref, janus_echotest_session, ref);
	/* Remove the reference to the core plugin session */
	janus_refcount_decrease(&session->handle->ref);
	/* This session can be destroyed, free all the resources */
	g_free(session);
}

static void janus_echotest_message_free(janus_echotest_message *msg) {
	if(!msg || msg == &exit_message)
		return;

	if(msg->handle && msg->handle->plugin_handle) {
		janus_echotest_session *session = (janus_echotest_session *)msg->handle->plugin_handle;
		janus_refcount_decrease(&session->ref);
	}
	msg->handle = NULL;

	g_free(msg->transaction);
	msg->transaction = NULL;
	if(msg->message)
		json_decref(msg->message);
	msg->message = NULL;
	if(msg->jsep)
		json_decref(msg->jsep);
	msg->jsep = NULL;

	g_free(msg);
}


/* Error codes */
#define JANUS_ECHOTEST_ERROR_NO_MESSAGE			411
#define JANUS_ECHOTEST_ERROR_INVALID_JSON		412
#define JANUS_ECHOTEST_ERROR_INVALID_ELEMENT	413
#define JANUS_ECHOTEST_ERROR_INVALID_SDP		414


<<<<<<< HEAD
=======
/* EchoTest watchdog/garbage collector (sort of) */
static void *janus_echotest_watchdog(void *data) {
	JANUS_LOG(LOG_INFO, "EchoTest watchdog started\n");
	gint64 now = 0;
	while(g_atomic_int_get(&initialized) && !g_atomic_int_get(&stopping)) {
		janus_mutex_lock(&sessions_mutex);
		/* Iterate on all the sessions */
		now = janus_get_monotonic_time();
		if(old_sessions != NULL) {
			GList *sl = old_sessions;
			JANUS_LOG(LOG_HUGE, "Checking %d old EchoTest sessions...\n", g_list_length(old_sessions));
			while(sl) {
				janus_echotest_session *session = (janus_echotest_session *)sl->data;
				if(!session) {
					sl = sl->next;
					continue;
				}
				if(now-session->destroyed >= 5*G_USEC_PER_SEC) {
					/* We're lazy and actually get rid of the stuff only after a few seconds */
					JANUS_LOG(LOG_VERB, "Freeing old EchoTest session\n");
					GList *rm = sl->next;
					old_sessions = g_list_delete_link(old_sessions, sl);
					sl = rm;
					session->handle = NULL;
					g_free(session);
					session = NULL;
					continue;
				}
				sl = sl->next;
			}
		}
		janus_mutex_unlock(&sessions_mutex);
		g_usleep(500000);
	}
	JANUS_LOG(LOG_INFO, "EchoTest watchdog stopped\n");
	return NULL;
}


>>>>>>> 3e1b4d99
/* Plugin implementation */
int janus_echotest_init(janus_callbacks *callback, const char *config_path) {
	if(g_atomic_int_get(&stopping)) {
		/* Still stopping from before */
		return -1;
	}
	if(callback == NULL || config_path == NULL) {
		/* Invalid arguments */
		return -1;
	}

	/* Read configuration */
	char filename[255];
	g_snprintf(filename, 255, "%s/%s.cfg", config_path, JANUS_ECHOTEST_PACKAGE);
	JANUS_LOG(LOG_VERB, "Configuration file: %s\n", filename);
	janus_config *config = janus_config_parse(filename);
	if(config != NULL) {
		janus_config_print(config);
		janus_config_item *events = janus_config_get_item_drilldown(config, "general", "events");
		if(events != NULL && events->value != NULL)
			notify_events = janus_is_true(events->value);
		if(!notify_events && callback->events_is_enabled()) {
			JANUS_LOG(LOG_WARN, "Notification of events to handlers disabled for %s\n", JANUS_ECHOTEST_NAME);
		}
	}
	janus_config_destroy(config);
	config = NULL;
	
	sessions = g_hash_table_new_full(NULL, NULL, NULL, (GDestroyNotify)janus_echotest_session_destroy);
	janus_mutex_init(&sessions_mutex);
	messages = g_async_queue_new_full((GDestroyNotify) janus_echotest_message_free);
	/* This is the callback we'll need to invoke to contact the gateway */
	gateway = callback;
	g_atomic_int_set(&initialized, 1);

	/* Launch the thread that will handle incoming messages */
	GError *error = NULL;
	handler_thread = g_thread_try_new("echotest handler", janus_echotest_handler, NULL, &error);
	if(error != NULL) {
		g_atomic_int_set(&initialized, 0);
		JANUS_LOG(LOG_ERR, "Got error %d (%s) trying to launch the EchoTest handler thread...\n", error->code, error->message ? error->message : "??");
		return -1;
	}
	JANUS_LOG(LOG_INFO, "%s initialized!\n", JANUS_ECHOTEST_NAME);
	return 0;
}

void janus_echotest_destroy(void) {
	if(!g_atomic_int_get(&initialized))
		return;
	g_atomic_int_set(&stopping, 1);

	g_async_queue_push(messages, &exit_message);
	if(handler_thread != NULL) {
		g_thread_join(handler_thread);
		handler_thread = NULL;
	}

	/* FIXME We should destroy the sessions cleanly */
	janus_mutex_lock(&sessions_mutex);
	g_hash_table_destroy(sessions);
	janus_mutex_unlock(&sessions_mutex);
	g_async_queue_unref(messages);
	messages = NULL;
	sessions = NULL;

	g_atomic_int_set(&initialized, 0);
	g_atomic_int_set(&stopping, 0);
	JANUS_LOG(LOG_INFO, "%s destroyed!\n", JANUS_ECHOTEST_NAME);
}

int janus_echotest_get_api_compatibility(void) {
	/* Important! This is what your plugin MUST always return: don't lie here or bad things will happen */
	return JANUS_PLUGIN_API_VERSION;
}

int janus_echotest_get_version(void) {
	return JANUS_ECHOTEST_VERSION;
}

const char *janus_echotest_get_version_string(void) {
	return JANUS_ECHOTEST_VERSION_STRING;
}

const char *janus_echotest_get_description(void) {
	return JANUS_ECHOTEST_DESCRIPTION;
}

const char *janus_echotest_get_name(void) {
	return JANUS_ECHOTEST_NAME;
}

const char *janus_echotest_get_author(void) {
	return JANUS_ECHOTEST_AUTHOR;
}

const char *janus_echotest_get_package(void) {
	return JANUS_ECHOTEST_PACKAGE;
}

void janus_echotest_create_session(janus_plugin_session *handle, int *error) {
	if(g_atomic_int_get(&stopping) || !g_atomic_int_get(&initialized)) {
		*error = -1;
		return;
	}	
	janus_echotest_session *session = (janus_echotest_session *)g_malloc0(sizeof(janus_echotest_session));
	if(session == NULL) {
		JANUS_LOG(LOG_FATAL, "Memory error!\n");
		*error = -2;
		return;
	}
	session->handle = handle;
	session->has_audio = FALSE;
	session->has_video = FALSE;
	session->has_data = FALSE;
	session->audio_active = TRUE;
	session->video_active = TRUE;
	janus_mutex_init(&session->rec_mutex);
	session->bitrate = 0;	/* No limit */
	g_atomic_int_set(&session->hangingup, 0);
	g_atomic_int_set(&session->destroyed, 0);
	janus_refcount_init(&session->ref, janus_echotest_session_free);
	handle->plugin_handle = session;
	janus_mutex_lock(&sessions_mutex);
	g_hash_table_insert(sessions, handle, session);
	janus_mutex_unlock(&sessions_mutex);

	return;
}

void janus_echotest_destroy_session(janus_plugin_session *handle, int *error) {
	if(g_atomic_int_get(&stopping) || !g_atomic_int_get(&initialized)) {
		*error = -1;
		return;
	}	
	janus_echotest_session *session = (janus_echotest_session *)handle->plugin_handle;
	if(!session) {
		JANUS_LOG(LOG_ERR, "No session associated with this handle...\n");
		*error = -2;
		return;
	}
	handle->plugin_handle = NULL;
	JANUS_LOG(LOG_VERB, "Removing Echo Test session...\n");
	janus_mutex_lock(&sessions_mutex);
	g_hash_table_remove(sessions, handle);
	janus_mutex_unlock(&sessions_mutex);
	return;
}

json_t *janus_echotest_query_session(janus_plugin_session *handle) {
	if(g_atomic_int_get(&stopping) || !g_atomic_int_get(&initialized)) {
		return NULL;
	}	
	janus_echotest_session *session = (janus_echotest_session *)handle->plugin_handle;
	if(!session) {
		JANUS_LOG(LOG_ERR, "No session associated with this handle...\n");
		return NULL;
	}
	janus_refcount_increase(&session->ref);
	/* In the echo test, every session is the same: we just provide some configure info */
	json_t *info = json_object();
	json_object_set_new(info, "audio_active", session->audio_active ? json_true() : json_false());
	json_object_set_new(info, "video_active", session->video_active ? json_true() : json_false());
	json_object_set_new(info, "bitrate", json_integer(session->bitrate));
	if(session->arc || session->vrc || session->drc) {
		json_t *recording = json_object();
		if(session->arc && session->arc->filename)
			json_object_set_new(recording, "audio", json_string(session->arc->filename));
		if(session->vrc && session->vrc->filename)
			json_object_set_new(recording, "video", json_string(session->vrc->filename));
		if(session->drc && session->drc->filename)
			json_object_set_new(recording, "data", json_string(session->drc->filename));
		json_object_set_new(info, "recording", recording);
	}
	json_object_set_new(info, "slowlink_count", json_integer(session->slowlink_count));
	json_object_set_new(info, "hangingup", json_integer(g_atomic_int_get(&session->hangingup)));
	json_object_set_new(info, "destroyed", json_integer(g_atomic_int_get(&session->destroyed)));
	janus_refcount_decrease(&session->ref);
	return info;
}

struct janus_plugin_result *janus_echotest_handle_message(janus_plugin_session *handle, char *transaction, json_t *message, json_t *jsep) {
	if(g_atomic_int_get(&stopping) || !g_atomic_int_get(&initialized))
		return janus_plugin_result_new(JANUS_PLUGIN_ERROR, g_atomic_int_get(&stopping) ? "Shutting down" : "Plugin not initialized", NULL);
	janus_echotest_session *session = (janus_echotest_session *)handle->plugin_handle;
	if(!session)
		return janus_plugin_result_new(JANUS_PLUGIN_ERROR, "No session associated with this handle", NULL);
	janus_echotest_message *msg = g_malloc0(sizeof(janus_echotest_message));
	if(msg == NULL) {
		JANUS_LOG(LOG_FATAL, "Memory error!\n");
		return janus_plugin_result_new(JANUS_PLUGIN_ERROR, "Memory error", NULL);
	}
	/* Increase the reference counter for this session: we'll decrease it after we handle the message */
	janus_refcount_increase(&session->ref);

	msg->handle = handle;
	msg->transaction = transaction;
	msg->message = message;
	msg->jsep = jsep;
	g_async_queue_push(messages, msg);

	/* All the requests to this plugin are handled asynchronously: we add a comment
	 * (a JSON object with a "hint" string in it, that's what the core expects),
	 * but we don't have to: other plugins don't put anything in there */
	return janus_plugin_result_new(JANUS_PLUGIN_OK_WAIT, "I'm taking my time!", NULL);
}

void janus_echotest_setup_media(janus_plugin_session *handle) {
	JANUS_LOG(LOG_INFO, "[%s-%p] WebRTC media is now available\n", JANUS_ECHOTEST_PACKAGE, handle);
	if(g_atomic_int_get(&stopping) || !g_atomic_int_get(&initialized))
		return;
	janus_echotest_session *session = (janus_echotest_session *)handle->plugin_handle;	
	if(!session) {
		JANUS_LOG(LOG_ERR, "No session associated with this handle...\n");
		return;
	}
	if(g_atomic_int_get(&session->destroyed))
		return;
	g_atomic_int_set(&session->hangingup, 0);
	/* We really don't care, as we only send RTP/RTCP we get in the first place back anyway */
}

void janus_echotest_incoming_rtp(janus_plugin_session *handle, int video, char *buf, int len) {
	if(handle == NULL || g_atomic_int_get(&handle->stopped) || g_atomic_int_get(&stopping) || !g_atomic_int_get(&initialized))
		return;
	/* Simple echo test */
	if(gateway) {
		/* Honour the audio/video active flags */
		janus_echotest_session *session = (janus_echotest_session *)handle->plugin_handle;	
		if(!session) {
			JANUS_LOG(LOG_ERR, "No session associated with this handle...\n");
			return;
		}
		if(g_atomic_int_get(&session->destroyed))
			return;
		if((!video && session->audio_active) || (video && session->video_active)) {
			/* Save the frame if we're recording */
			janus_recorder_save_frame(video ? session->vrc : session->arc, buf, len);
			/* Send the frame back */
			gateway->relay_rtp(handle, video, buf, len);
		}
	}
}

void janus_echotest_incoming_rtcp(janus_plugin_session *handle, int video, char *buf, int len) {
	if(handle == NULL || g_atomic_int_get(&handle->stopped) || g_atomic_int_get(&stopping) || !g_atomic_int_get(&initialized))
		return;
	/* Simple echo test */
	if(gateway) {
		janus_echotest_session *session = (janus_echotest_session *)handle->plugin_handle;	
		if(!session) {
			JANUS_LOG(LOG_ERR, "No session associated with this handle...\n");
			return;
		}
		if(g_atomic_int_get(&session->destroyed))
			return;
		if(session->bitrate > 0)
			janus_rtcp_cap_remb(buf, len, session->bitrate);
		gateway->relay_rtcp(handle, video, buf, len);
	}
}

void janus_echotest_incoming_data(janus_plugin_session *handle, char *buf, int len) {
	if(handle == NULL || g_atomic_int_get(&handle->stopped) || g_atomic_int_get(&stopping) || !g_atomic_int_get(&initialized))
		return;
	/* Simple echo test */
	if(gateway) {
		janus_echotest_session *session = (janus_echotest_session *)handle->plugin_handle;	
		if(!session) {
			JANUS_LOG(LOG_ERR, "No session associated with this handle...\n");
			return;
		}
		if(g_atomic_int_get(&session->destroyed))
			return;
		if(buf == NULL || len <= 0)
			return;
		char *text = g_malloc0(len+1);
		if(text == NULL) {
			JANUS_LOG(LOG_FATAL, "Memory error!\n");
			return;
		}
		memcpy(text, buf, len);
		*(text+len) = '\0';
		JANUS_LOG(LOG_VERB, "Got a DataChannel message (%zu bytes) to bounce back: %s\n", strlen(text), text);
		/* Save the frame if we're recording */
		janus_recorder_save_frame(session->drc, text, strlen(text));
		/* We send back the same text with a custom prefix */
		const char *prefix = "Janus EchoTest here! You wrote: ";
		char *reply = g_malloc0(strlen(prefix)+len+1);
		if(reply == NULL) {
			JANUS_LOG(LOG_FATAL, "Memory error!\n");
			g_free(text);
			return;
		}
		g_snprintf(reply, strlen(prefix)+len+1, "%s%s", prefix, text);
		g_free(text);
		gateway->relay_data(handle, reply, strlen(reply));
		g_free(reply);
	}
}

void janus_echotest_slow_link(janus_plugin_session *handle, int uplink, int video) {
	/* The core is informing us that our peer got or sent too many NACKs, are we pushing media too hard? */
	if(handle == NULL || g_atomic_int_get(&handle->stopped) || g_atomic_int_get(&stopping) || !g_atomic_int_get(&initialized))
		return;
	janus_echotest_session *session = (janus_echotest_session *)handle->plugin_handle;	
	if(!session) {
		JANUS_LOG(LOG_ERR, "No session associated with this handle...\n");
		return;
	}
	if(g_atomic_int_get(&session->destroyed))
		return;
	session->slowlink_count++;
	if(uplink && !video && !session->audio_active) {
		/* We're not relaying audio and the peer is expecting it, so NACKs are normal */
		JANUS_LOG(LOG_VERB, "Getting a lot of NACKs (slow uplink) for audio, but that's expected, a configure disabled the audio forwarding\n");
	} else if(uplink && video && !session->video_active) {
		/* We're not relaying video and the peer is expecting it, so NACKs are normal */
		JANUS_LOG(LOG_VERB, "Getting a lot of NACKs (slow uplink) for video, but that's expected, a configure disabled the video forwarding\n");
	} else {
		/* Slow uplink or downlink, maybe we set the bitrate cap too high? */
		if(video) {
			/* Halve the bitrate, but don't go too low... */
			session->bitrate = session->bitrate > 0 ? session->bitrate : 512*1024;
			session->bitrate = session->bitrate/2;
			if(session->bitrate < 64*1024)
				session->bitrate = 64*1024;
			JANUS_LOG(LOG_WARN, "Getting a lot of NACKs (slow %s) for %s, forcing a lower REMB: %"SCNu64"\n",
				uplink ? "uplink" : "downlink", video ? "video" : "audio", session->bitrate);
			/* ... and send a new REMB back */
			char rtcpbuf[24];
			janus_rtcp_remb((char *)(&rtcpbuf), 24, session->bitrate);
			gateway->relay_rtcp(handle, 1, rtcpbuf, 24);
			/* As a last thing, notify the user about this */
			json_t *event = json_object();
			json_object_set_new(event, "echotest", json_string("event"));
			json_t *result = json_object();
			json_object_set_new(result, "status", json_string("slow_link"));
			json_object_set_new(result, "bitrate", json_integer(session->bitrate));
			json_object_set_new(event, "result", result);
			gateway->push_event(session->handle, &janus_echotest_plugin, NULL, event, NULL);
			/* We don't need the event anymore */
			json_decref(event);
		}
	}
}

void janus_echotest_hangup_media(janus_plugin_session *handle) {
	JANUS_LOG(LOG_INFO, "[%s-%p] No WebRTC media anymore\n", JANUS_ECHOTEST_PACKAGE, handle);
	if(g_atomic_int_get(&stopping) || !g_atomic_int_get(&initialized))
		return;
	janus_echotest_session *session = (janus_echotest_session *)handle->plugin_handle;
	if(!session) {
		JANUS_LOG(LOG_ERR, "No session associated with this handle...\n");
		return;
	}
	if(g_atomic_int_get(&session->destroyed))
		return;
	if(g_atomic_int_add(&session->hangingup, 1))
		return;
	/* Send an event to the browser and tell it's over */
	json_t *event = json_object();
	json_object_set_new(event, "echotest", json_string("event"));
	json_object_set_new(event, "result", json_string("done"));
	int ret = gateway->push_event(handle, &janus_echotest_plugin, NULL, event, NULL);
	JANUS_LOG(LOG_VERB, "  >> Pushing event: %d (%s)\n", ret, janus_get_api_error(ret));
	json_decref(event);
	/* Get rid of the recorders, if available */
	janus_mutex_lock(&session->rec_mutex);
	if(session->arc) {
		janus_recorder_close(session->arc);
		JANUS_LOG(LOG_INFO, "Closed audio recording %s\n", session->arc->filename ? session->arc->filename : "??");
		janus_recorder_free(session->arc);
	}
	session->arc = NULL;
	if(session->vrc) {
		janus_recorder_close(session->vrc);
		JANUS_LOG(LOG_INFO, "Closed video recording %s\n", session->vrc->filename ? session->vrc->filename : "??");
		janus_recorder_free(session->vrc);
	}
	session->vrc = NULL;
	if(session->drc) {
		janus_recorder_close(session->drc);
		JANUS_LOG(LOG_INFO, "Closed data recording %s\n", session->drc->filename ? session->drc->filename : "??");
		janus_recorder_free(session->drc);
	}
	session->drc = NULL;
	janus_mutex_unlock(&session->rec_mutex);
	/* Reset controls */
	session->has_audio = FALSE;
	session->has_video = FALSE;
	session->has_data = FALSE;
	session->audio_active = TRUE;
	session->video_active = TRUE;
	session->bitrate = 0;
}

/* Thread to handle incoming messages */
static void *janus_echotest_handler(void *data) {
	JANUS_LOG(LOG_VERB, "Joining EchoTest handler thread\n");
	janus_echotest_message *msg = NULL;
	int error_code = 0;
	char *error_cause = g_malloc0(512);
	if(error_cause == NULL) {
		JANUS_LOG(LOG_FATAL, "Memory error!\n");
		return NULL;
	}
	json_t *root = NULL;
	while(g_atomic_int_get(&initialized) && !g_atomic_int_get(&stopping)) {
		msg = g_async_queue_pop(messages);
		if(msg == NULL)
			continue;
		if(msg == &exit_message)
			break;
		if(msg->handle == NULL) {
			janus_echotest_message_free(msg);
			continue;
		}
		janus_echotest_session *session = NULL;
		janus_mutex_lock(&sessions_mutex);
		if(g_hash_table_lookup(sessions, msg->handle) != NULL ) {
			session = (janus_echotest_session *)msg->handle->plugin_handle;
		}
		janus_mutex_unlock(&sessions_mutex);
		if(!session) {
			JANUS_LOG(LOG_ERR, "No session associated with this handle...\n");
			janus_echotest_message_free(msg);
			continue;
		}
		if(g_atomic_int_get(&session->destroyed)) {
			janus_echotest_message_free(msg);
			continue;
		}
		/* Handle request */
		error_code = 0;
		root = msg->message;
		if(msg->message == NULL) {
			JANUS_LOG(LOG_ERR, "No message??\n");
			error_code = JANUS_ECHOTEST_ERROR_NO_MESSAGE;
			g_snprintf(error_cause, 512, "%s", "No message??");
			goto error;
		}
		if(!json_is_object(root)) {
			JANUS_LOG(LOG_ERR, "JSON error: not an object\n");
			error_code = JANUS_ECHOTEST_ERROR_INVALID_JSON;
			g_snprintf(error_cause, 512, "JSON error: not an object");
			goto error;
		}
		/* Parse request */
		const char *msg_sdp_type = json_string_value(json_object_get(msg->jsep, "type"));
		const char *msg_sdp = json_string_value(json_object_get(msg->jsep, "sdp"));
		json_t *audio = json_object_get(root, "audio");
		if(audio && !json_is_boolean(audio)) {
			JANUS_LOG(LOG_ERR, "Invalid element (audio should be a boolean)\n");
			error_code = JANUS_ECHOTEST_ERROR_INVALID_ELEMENT;
			g_snprintf(error_cause, 512, "Invalid value (audio should be a boolean)");
			goto error;
		}
		json_t *video = json_object_get(root, "video");
		if(video && !json_is_boolean(video)) {
			JANUS_LOG(LOG_ERR, "Invalid element (video should be a boolean)\n");
			error_code = JANUS_ECHOTEST_ERROR_INVALID_ELEMENT;
			g_snprintf(error_cause, 512, "Invalid value (video should be a boolean)");
			goto error;
		}
		json_t *bitrate = json_object_get(root, "bitrate");
		if(bitrate && (!json_is_integer(bitrate) || json_integer_value(bitrate) < 0)) {
			JANUS_LOG(LOG_ERR, "Invalid element (bitrate should be a positive integer)\n");
			error_code = JANUS_ECHOTEST_ERROR_INVALID_ELEMENT;
			g_snprintf(error_cause, 512, "Invalid value (bitrate should be a positive integer)");
			goto error;
		}
		json_t *record = json_object_get(root, "record");
		if(record && !json_is_boolean(record)) {
			JANUS_LOG(LOG_ERR, "Invalid element (record should be a boolean)\n");
			error_code = JANUS_ECHOTEST_ERROR_INVALID_ELEMENT;
			g_snprintf(error_cause, 512, "Invalid value (record should be a boolean)");
			goto error;
		}
		json_t *recfile = json_object_get(root, "filename");
		if(recfile && !json_is_string(recfile)) {
			JANUS_LOG(LOG_ERR, "Invalid element (filename should be a string)\n");
			error_code = JANUS_ECHOTEST_ERROR_INVALID_ELEMENT;
			g_snprintf(error_cause, 512, "Invalid value (filename should be a string)");
			goto error;
		}
		/* Enforce request */
		if(audio) {
			session->audio_active = json_is_true(audio);
			JANUS_LOG(LOG_VERB, "Setting audio property: %s\n", session->audio_active ? "true" : "false");
		}
		if(video) {
			if(!session->video_active && json_is_true(video)) {
				/* Send a PLI */
				JANUS_LOG(LOG_VERB, "Just (re-)enabled video, sending a PLI to recover it\n");
				char buf[12];
				memset(buf, 0, 12);
				janus_rtcp_pli((char *)&buf, 12);
				gateway->relay_rtcp(session->handle, 1, buf, 12);
			}
			session->video_active = json_is_true(video);
			JANUS_LOG(LOG_VERB, "Setting video property: %s\n", session->video_active ? "true" : "false");
		}
		if(bitrate) {
			session->bitrate = json_integer_value(bitrate);
			JANUS_LOG(LOG_VERB, "Setting video bitrate: %"SCNu64"\n", session->bitrate);
			if(session->bitrate > 0) {
				/* FIXME Generate a new REMB (especially useful for Firefox, which doesn't send any we can cap later) */
				char buf[24];
				memset(buf, 0, 24);
				janus_rtcp_remb((char *)&buf, 24, session->bitrate);
				JANUS_LOG(LOG_VERB, "Sending REMB\n");
				gateway->relay_rtcp(session->handle, 1, buf, 24);
				/* FIXME How should we handle a subsequent "no limit" bitrate? */
			}
		}
		if(record) {
			if(msg_sdp) {
				session->has_audio = (strstr(msg_sdp, "m=audio") != NULL);
				session->has_video = (strstr(msg_sdp, "m=video") != NULL);
				session->has_data = (strstr(msg_sdp, "DTLS/SCTP") != NULL);
			}
			gboolean recording = json_is_true(record);
			const char *recording_base = json_string_value(recfile);
			JANUS_LOG(LOG_VERB, "Recording %s (base filename: %s)\n", recording ? "enabled" : "disabled", recording_base ? recording_base : "not provided");
			janus_mutex_lock(&session->rec_mutex);
			if(!recording) {
				/* Not recording (anymore?) */
				if(session->arc) {
					janus_recorder_close(session->arc);
					JANUS_LOG(LOG_INFO, "Closed audio recording %s\n", session->arc->filename ? session->arc->filename : "??");
					janus_recorder_free(session->arc);
				}
				session->arc = NULL;
				if(session->vrc) {
					janus_recorder_close(session->vrc);
					JANUS_LOG(LOG_INFO, "Closed video recording %s\n", session->vrc->filename ? session->vrc->filename : "??");
					janus_recorder_free(session->vrc);
				}
				session->vrc = NULL;
				if(session->drc) {
					janus_recorder_close(session->drc);
					JANUS_LOG(LOG_INFO, "Closed data recording %s\n", session->drc->filename ? session->drc->filename : "??");
					janus_recorder_free(session->drc);
				}
				session->drc = NULL;
			} else {
				/* We've started recording, send a PLI and go on */
				char filename[255];
				gint64 now = janus_get_real_time();
				if(session->has_audio) {
					/* FIXME We assume we're recording Opus, here */
					memset(filename, 0, 255);
					if(recording_base) {
						/* Use the filename and path we have been provided */
						g_snprintf(filename, 255, "%s-audio", recording_base);
						session->arc = janus_recorder_create(NULL, "opus", filename);
						if(session->arc == NULL) {
							/* FIXME We should notify the fact the recorder could not be created */
							JANUS_LOG(LOG_ERR, "Couldn't open an audio recording file for this EchoTest user!\n");
						}
					} else {
						/* Build a filename */
						g_snprintf(filename, 255, "echotest-%p-%"SCNi64"-audio", session, now);
						session->arc = janus_recorder_create(NULL, "opus", filename);
						if(session->arc == NULL) {
							/* FIXME We should notify the fact the recorder could not be created */
							JANUS_LOG(LOG_ERR, "Couldn't open an audio recording file for this EchoTest user!\n");
						}
					}
				}
				if(session->has_video) {
					/* FIXME We assume we're recording VP8, here */
					memset(filename, 0, 255);
					if(recording_base) {
						/* Use the filename and path we have been provided */
						g_snprintf(filename, 255, "%s-video", recording_base);
						session->vrc = janus_recorder_create(NULL, "vp8", filename);
						if(session->vrc == NULL) {
							/* FIXME We should notify the fact the recorder could not be created */
							JANUS_LOG(LOG_ERR, "Couldn't open an video recording file for this EchoTest user!\n");
						}
					} else {
						/* Build a filename */
						g_snprintf(filename, 255, "echotest-%p-%"SCNi64"-video", session, now);
						session->vrc = janus_recorder_create(NULL, "vp8", filename);
						if(session->vrc == NULL) {
							/* FIXME We should notify the fact the recorder could not be created */
							JANUS_LOG(LOG_ERR, "Couldn't open an video recording file for this EchoTest user!\n");
						}
					}
					/* Send a PLI */
					JANUS_LOG(LOG_VERB, "Recording video, sending a PLI to kickstart it\n");
					char buf[12];
					memset(buf, 0, 12);
					janus_rtcp_pli((char *)&buf, 12);
					gateway->relay_rtcp(session->handle, 1, buf, 12);
				}
				if(session->has_data) {
					memset(filename, 0, 255);
					if(recording_base) {
						/* Use the filename and path we have been provided */
						g_snprintf(filename, 255, "%s-data", recording_base);
						session->drc = janus_recorder_create(NULL, "text", filename);
						if(session->drc == NULL) {
							/* FIXME We should notify the fact the recorder could not be created */
							JANUS_LOG(LOG_ERR, "Couldn't open a text data recording file for this EchoTest user!\n");
						}
					} else {
						/* Build a filename */
						g_snprintf(filename, 255, "echotest-%p-%"SCNi64"-data", session, now);
						session->drc = janus_recorder_create(NULL, "text", filename);
						if(session->drc == NULL) {
							/* FIXME We should notify the fact the recorder could not be created */
							JANUS_LOG(LOG_ERR, "Couldn't open a text data recording file for this EchoTest user!\n");
						}
					}
				}
			}
			janus_mutex_unlock(&session->rec_mutex);
		}
		/* Any SDP to handle? */
		if(msg_sdp) {
			JANUS_LOG(LOG_VERB, "This is involving a negotiation (%s) as well:\n%s\n", msg_sdp_type, msg_sdp);
			session->has_audio = (strstr(msg_sdp, "m=audio") != NULL);
			session->has_video = (strstr(msg_sdp, "m=video") != NULL);
			session->has_data = (strstr(msg_sdp, "DTLS/SCTP") != NULL);
		}

		if(!audio && !video && !bitrate && !record && !msg_sdp) {
			JANUS_LOG(LOG_ERR, "No supported attributes (audio, video, bitrate, record, jsep) found\n");
			error_code = JANUS_ECHOTEST_ERROR_INVALID_ELEMENT;
			g_snprintf(error_cause, 512, "Message error: no supported attributes (audio, video, bitrate, record, jsep) found");
			goto error;
		}

		/* Prepare JSON event */
		json_t *event = json_object();
		json_object_set_new(event, "echotest", json_string("event"));
		json_object_set_new(event, "result", json_string("ok"));
		if(!msg_sdp) {
			int ret = gateway->push_event(msg->handle, &janus_echotest_plugin, msg->transaction, event, NULL);
			JANUS_LOG(LOG_VERB, "  >> %d (%s)\n", ret, janus_get_api_error(ret));
			json_decref(event);
		} else {
			/* Answer the offer and send it to the gateway, to start the echo test */
			const char *type = "answer";
			char error_str[512];
			janus_sdp *offer = janus_sdp_parse(msg_sdp, error_str, sizeof(error_str));
			if(offer == NULL) {
				json_decref(event);
				JANUS_LOG(LOG_ERR, "Error parsing offer: %s\n", error_str);
				error_code = JANUS_ECHOTEST_ERROR_INVALID_SDP;
				g_snprintf(error_cause, 512, "Error parsing offer: %s", error_str);
				goto error;
			}
			janus_sdp *answer = janus_sdp_generate_answer(offer, JANUS_SDP_OA_DONE);
			char *sdp = janus_sdp_write(answer);
			janus_sdp_free(offer);
			janus_sdp_free(answer);
			json_t *jsep = json_pack("{ssss}", "type", type, "sdp", sdp);
			/* How long will the gateway take to push the event? */
			g_atomic_int_set(&session->hangingup, 0);
			gint64 start = janus_get_monotonic_time();
			int res = gateway->push_event(msg->handle, &janus_echotest_plugin, msg->transaction, event, jsep);
			JANUS_LOG(LOG_VERB, "  >> Pushing event: %d (took %"SCNu64" us)\n",
				res, janus_get_monotonic_time()-start);
			g_free(sdp);
			/* We don't need the event and jsep anymore */
			json_decref(event);
			json_decref(jsep);
		}
		janus_echotest_message_free(msg);

		if(notify_events && gateway->events_is_enabled()) {
			/* Just to showcase how you can notify handlers, let's update them on our configuration */
			json_t *info = json_object();
			json_object_set_new(info, "audio_active", session->audio_active ? json_true() : json_false());
			json_object_set_new(info, "video_active", session->video_active ? json_true() : json_false());
			json_object_set_new(info, "bitrate", json_integer(session->bitrate));
			if(session->arc || session->vrc) {
				json_t *recording = json_object();
				if(session->arc && session->arc->filename)
					json_object_set_new(recording, "audio", json_string(session->arc->filename));
				if(session->vrc && session->vrc->filename)
					json_object_set_new(recording, "video", json_string(session->vrc->filename));
				json_object_set_new(info, "recording", recording);
			}
			gateway->notify_event(&janus_echotest_plugin, session->handle, info);
		}

		/* Done, on to the next request */
		continue;
		
error:
		{
			/* Prepare JSON error event */
			json_t *event = json_object();
			json_object_set_new(event, "echotest", json_string("event"));
			json_object_set_new(event, "error_code", json_integer(error_code));
			json_object_set_new(event, "error", json_string(error_cause));
			int ret = gateway->push_event(msg->handle, &janus_echotest_plugin, msg->transaction, event, NULL);
			JANUS_LOG(LOG_VERB, "  >> %d (%s)\n", ret, janus_get_api_error(ret));
			janus_echotest_message_free(msg);
			/* We don't need the event anymore */
			json_decref(event);
		}
	}
	g_free(error_cause);
	JANUS_LOG(LOG_VERB, "Leaving EchoTest handler thread\n");
	return NULL;
}<|MERGE_RESOLUTION|>--- conflicted
+++ resolved
@@ -239,48 +239,6 @@
 #define JANUS_ECHOTEST_ERROR_INVALID_SDP		414
 
 
-<<<<<<< HEAD
-=======
-/* EchoTest watchdog/garbage collector (sort of) */
-static void *janus_echotest_watchdog(void *data) {
-	JANUS_LOG(LOG_INFO, "EchoTest watchdog started\n");
-	gint64 now = 0;
-	while(g_atomic_int_get(&initialized) && !g_atomic_int_get(&stopping)) {
-		janus_mutex_lock(&sessions_mutex);
-		/* Iterate on all the sessions */
-		now = janus_get_monotonic_time();
-		if(old_sessions != NULL) {
-			GList *sl = old_sessions;
-			JANUS_LOG(LOG_HUGE, "Checking %d old EchoTest sessions...\n", g_list_length(old_sessions));
-			while(sl) {
-				janus_echotest_session *session = (janus_echotest_session *)sl->data;
-				if(!session) {
-					sl = sl->next;
-					continue;
-				}
-				if(now-session->destroyed >= 5*G_USEC_PER_SEC) {
-					/* We're lazy and actually get rid of the stuff only after a few seconds */
-					JANUS_LOG(LOG_VERB, "Freeing old EchoTest session\n");
-					GList *rm = sl->next;
-					old_sessions = g_list_delete_link(old_sessions, sl);
-					sl = rm;
-					session->handle = NULL;
-					g_free(session);
-					session = NULL;
-					continue;
-				}
-				sl = sl->next;
-			}
-		}
-		janus_mutex_unlock(&sessions_mutex);
-		g_usleep(500000);
-	}
-	JANUS_LOG(LOG_INFO, "EchoTest watchdog stopped\n");
-	return NULL;
-}
-
-
->>>>>>> 3e1b4d99
 /* Plugin implementation */
 int janus_echotest_init(janus_callbacks *callback, const char *config_path) {
 	if(g_atomic_int_get(&stopping)) {
