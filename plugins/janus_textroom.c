/*! \file   janus_textroom.c
 * \author Lorenzo Miniero <lorenzo@meetecho.com>
 * \copyright GNU General Public License v3
 * \brief  Janus TextRoom plugin
 * \details This is a plugin implementing a DataChannel only text room.
 * As such, it does NOT support or negotiate audio or video, but only
 * data channels, in order to provide text broadcasting features. The
 * plugin allows users to join multiple text-only rooms via a single
 * PeerConnection. Users can send messages either to a room in general
 * (broadcasting), or to individual users (whispers). This plugin can be
 * used within the context of any application that needs real-time text
 * broadcasting (e.g., chatrooms, but not only).
 *
 * The only message that is typically sent to the plugin through the Janus API is
 * a "setup" message, by which the user initializes the PeerConnection
 * itself. Apart from that, all other messages can be exchanged directly
 * via Data Channels. For room management purposes, though, requests like
 * "create", "destroy", "list" and "exists" are available through the
 * Janus API as well: notice that in this case you'll have to use "request"
 * and not "textroom" as the name of the request.
 *
 * Each room can also be configured with an HTTP backend to contact for
 * incoming messages. If configured, messages addressed to that room will
 * also be forwarded, by means of an HTTP POST, to the specified address.
 * Notice that this will only work if libcurl was available when
 * configuring and installing Janus.
 *
 * \note This plugin is only meant to showcase what you can do with
 * data channels involving multiple participants at the same time. While
 * functional, it's not inherently better or faster than doing the same
 * thing using the Janus API messaging itself (e.g., as part of the
 * plugin API messaging) or using existing instant messaging protocols
 * (e.g., Jabber). In fact, while data channels are being used, you're
 * still going through a server, so it's not really peer-to-peer. That
 * said, the plugin can be useful if you don't plan to use any other
 * infrastructure than Janus, and yet you also want to have text-based
 * communication (e.g., to add a chatroom to an audio or video conference).
 *
 * Notice that, in general, all users can create rooms. If you want to
 * limit this functionality, you can configure an admin \c admin_key in
 * the plugin settings. When configured, only "create" requests that
 * include the correct \c admin_key value in an "admin_key" property
 * will succeed, and will be rejected otherwise.
 *
 * \section textroomapi Text Room API
 * TBD.
 *
 * \ingroup plugins
 * \ref plugins
 */

#include "plugins/plugin.h"

#include <jansson.h>

#ifdef HAVE_LIBCURL
#include <curl/curl.h>
#endif

#include "debug.h"
#include "apierror.h"
#include "config.h"
#include "mutex.h"
#include "utils.h"


/* Plugin information */
#define JANUS_TEXTROOM_VERSION			2
#define JANUS_TEXTROOM_VERSION_STRING	"0.0.2"
#define JANUS_TEXTROOM_DESCRIPTION		"This is a plugin implementing a text-only room for Janus, using DataChannels."
#define JANUS_TEXTROOM_NAME				"JANUS TextRoom plugin"
#define JANUS_TEXTROOM_AUTHOR			"Meetecho s.r.l."
#define JANUS_TEXTROOM_PACKAGE			"janus.plugin.textroom"

/* Plugin methods */
janus_plugin *create(void);
int janus_textroom_init(janus_callbacks *callback, const char *config_path);
void janus_textroom_destroy(void);
int janus_textroom_get_api_compatibility(void);
int janus_textroom_get_version(void);
const char *janus_textroom_get_version_string(void);
const char *janus_textroom_get_description(void);
const char *janus_textroom_get_name(void);
const char *janus_textroom_get_author(void);
const char *janus_textroom_get_package(void);
void janus_textroom_create_session(janus_plugin_session *handle, int *error);
struct janus_plugin_result *janus_textroom_handle_message(janus_plugin_session *handle, char *transaction, json_t *message, json_t *jsep);
void janus_textroom_setup_media(janus_plugin_session *handle);
void janus_textroom_incoming_rtp(janus_plugin_session *handle, int video, char *buf, int len);
void janus_textroom_incoming_rtcp(janus_plugin_session *handle, int video, char *buf, int len);
void janus_textroom_incoming_data(janus_plugin_session *handle, char *buf, int len);
void janus_textroom_slow_link(janus_plugin_session *handle, int uplink, int video);
void janus_textroom_hangup_media(janus_plugin_session *handle);
void janus_textroom_destroy_session(janus_plugin_session *handle, int *error);
json_t *janus_textroom_query_session(janus_plugin_session *handle);

/* Plugin setup */
static janus_plugin janus_textroom_plugin =
	JANUS_PLUGIN_INIT (
		.init = janus_textroom_init,
		.destroy = janus_textroom_destroy,

		.get_api_compatibility = janus_textroom_get_api_compatibility,
		.get_version = janus_textroom_get_version,
		.get_version_string = janus_textroom_get_version_string,
		.get_description = janus_textroom_get_description,
		.get_name = janus_textroom_get_name,
		.get_author = janus_textroom_get_author,
		.get_package = janus_textroom_get_package,

		.create_session = janus_textroom_create_session,
		.handle_message = janus_textroom_handle_message,
		.setup_media = janus_textroom_setup_media,
		.incoming_rtp = janus_textroom_incoming_rtp,
		.incoming_rtcp = janus_textroom_incoming_rtcp,
		.incoming_data = janus_textroom_incoming_data,
		.slow_link = janus_textroom_slow_link,
		.hangup_media = janus_textroom_hangup_media,
		.destroy_session = janus_textroom_destroy_session,
		.query_session = janus_textroom_query_session,
	);

/* Plugin creator */
janus_plugin *create(void) {
	JANUS_LOG(LOG_VERB, "%s created!\n", JANUS_TEXTROOM_NAME);
	return &janus_textroom_plugin;
}


/* Parameter validation */
static struct janus_json_parameter request_parameters[] = {
	{"request", JSON_STRING, JANUS_JSON_PARAM_REQUIRED}
};
static struct janus_json_parameter transaction_parameters[] = {
	{"textroom", JSON_STRING, JANUS_JSON_PARAM_REQUIRED},
	{"transaction", JSON_STRING, JANUS_JSON_PARAM_REQUIRED}
};
static struct janus_json_parameter room_parameters[] = {
	{"room", JSON_INTEGER, JANUS_JSON_PARAM_REQUIRED | JANUS_JSON_PARAM_POSITIVE}
};
static struct janus_json_parameter adminkey_parameters[] = {
	{"admin_key", JSON_STRING, JANUS_JSON_PARAM_REQUIRED}
};
static struct janus_json_parameter create_parameters[] = {
	{"description", JSON_STRING, 0},
	{"secret", JSON_STRING, 0},
	{"pin", JSON_STRING, 0},
	{"post", JSON_STRING, 0},
	{"is_private", JANUS_JSON_BOOL, 0},
	{"allowed", JSON_ARRAY, 0}
};
static struct janus_json_parameter allowed_parameters[] = {
	{"room", JSON_INTEGER, JANUS_JSON_PARAM_REQUIRED | JANUS_JSON_PARAM_POSITIVE},
	{"secret", JSON_STRING, 0},
	{"action", JSON_STRING, JANUS_JSON_PARAM_REQUIRED},
	{"allowed", JSON_ARRAY, 0}
};
static struct janus_json_parameter kick_parameters[] = {
	{"room", JSON_INTEGER, JANUS_JSON_PARAM_REQUIRED | JANUS_JSON_PARAM_POSITIVE},
	{"secret", JSON_STRING, 0},
	{"username", JSON_STRING, JANUS_JSON_PARAM_REQUIRED}
};
static struct janus_json_parameter join_parameters[] = {
	{"room", JSON_INTEGER, JANUS_JSON_PARAM_REQUIRED | JANUS_JSON_PARAM_POSITIVE},
	{"username", JSON_STRING, JANUS_JSON_PARAM_REQUIRED},
	{"display", JSON_STRING, 0}
};
static struct janus_json_parameter message_parameters[] = {
	{"room", JSON_INTEGER, JANUS_JSON_PARAM_REQUIRED | JANUS_JSON_PARAM_POSITIVE},
	{"text", JSON_STRING, JANUS_JSON_PARAM_REQUIRED},
	{"to", JSON_STRING, 0},
	{"tos", JSON_ARRAY, 0},
	{"ack", JANUS_JSON_BOOL, 0}
};

/* Static configuration instance */
static janus_config *config = NULL;
static const char *config_folder = NULL;
static janus_mutex config_mutex;

/* Useful stuff */
static volatile gint initialized = 0, stopping = 0;
static gboolean notify_events = TRUE;
static janus_callbacks *gateway = NULL;
static GThread *handler_thread;
static void *janus_textroom_handler(void *data);

/* JSON serialization options */
static size_t json_format = JSON_INDENT(3) | JSON_PRESERVE_ORDER;


typedef struct janus_textroom_room {
	guint64 room_id;			/* Unique room ID */
	gchar *room_name;			/* Room description */
	gchar *room_secret;			/* Secret needed to manipulate (e.g., destroy) this room */
	gchar *room_pin;			/* Password needed to join this room, if any */
	gboolean is_private;		/* Whether this room is 'private' (as in hidden) or not */
	gchar *http_backend;		/* Server to contact via HTTP POST for incoming messages, if any */
	GHashTable *participants;	/* Map of participants */
	gboolean check_tokens;		/* Whether to check tokens when participants join (see below) */
	GHashTable *allowed;		/* Map of participants (as tokens) allowed to join */
	volatile gint destroyed;	/* Whether this room has been destroyed */
	janus_mutex mutex;			/* Mutex to lock this room instance */
	janus_refcount ref;
} janus_textroom_room;
static GHashTable *rooms;
static janus_mutex rooms_mutex;
static char *admin_key = NULL;

typedef struct janus_textroom_session {
	janus_plugin_session *handle;
	GHashTable *rooms;			/* Map of rooms this user is in, and related participant instance */
	janus_mutex mutex;			/* Mutex to lock this session */
	volatile gint setup;
	volatile gint hangingup;
	volatile gint destroyed;
	janus_refcount ref;
} janus_textroom_session;
static GHashTable *sessions;
static janus_mutex sessions_mutex;

typedef struct janus_textroom_participant {
	janus_textroom_session *session;
	janus_textroom_room *room;	/* Room this participant is in */
	gchar *username;			/* Unique username in the room */
	gchar *display;				/* Display name in the room, if any */
	janus_mutex mutex;			/* Mutex to lock this session */
	volatile gint destroyed;	/* Whether this participant has been destroyed */
	janus_refcount ref;
} janus_textroom_participant;

static void janus_textroom_room_destroy(janus_textroom_room *textroom) {
	if(textroom && g_atomic_int_compare_and_exchange(&textroom->destroyed, 0, 1))
		janus_refcount_decrease(&textroom->ref);
}
static void janus_textroom_room_free(const janus_refcount *textroom_ref) {
	janus_textroom_room *textroom = janus_refcount_containerof(textroom_ref, janus_textroom_room, ref);
	JANUS_LOG(LOG_WARN, "janus_textroom_room_free: %p\n", textroom);
	/* This room can be destroyed, free all the resources */
	g_free(textroom->room_name);
	g_free(textroom->room_secret);
	g_free(textroom->room_pin);
	g_free(textroom->http_backend);
	g_hash_table_destroy(textroom->participants);
	g_hash_table_destroy(textroom->allowed);
	g_free(textroom);
}

static void janus_textroom_session_destroy(janus_textroom_session *session) {
	if(session && g_atomic_int_compare_and_exchange(&session->destroyed, 0, 1))
		janus_refcount_decrease(&session->ref);
}
static void janus_textroom_session_free(const janus_refcount *session_ref) {
	janus_textroom_session *session = janus_refcount_containerof(session_ref, janus_textroom_session, ref);
	JANUS_LOG(LOG_WARN, "janus_textroom_session_free: %p\n", session);
	/* Remove the reference to the core plugin session */
	janus_refcount_decrease(&session->handle->ref);
	/* This session can be destroyed, free all the resources */
	g_hash_table_destroy(session->rooms);
	g_free(session);
}

static void janus_textroom_participant_dereference(janus_textroom_participant *p) {
	if(p)
		janus_refcount_decrease(&p->ref);
}

static void janus_textroom_participant_destroy(janus_textroom_participant *participant) {
	if(participant && g_atomic_int_compare_and_exchange(&participant->destroyed, 0, 1))
		janus_refcount_decrease(&participant->ref);
}
static void janus_textroom_participant_free(const janus_refcount *participant_ref) {
	janus_textroom_participant *participant = janus_refcount_containerof(participant_ref, janus_textroom_participant, ref);
	JANUS_LOG(LOG_WARN, "janus_textroom_participant_free: %p\n", participant);
	/* This participant can be destroyed, free all the resources */
	g_free(participant->username);
	g_free(participant->display);
	g_free(participant);
}


typedef struct janus_textroom_message {
	janus_plugin_session *handle;
	char *transaction;
	json_t *message;
	json_t *jsep;
} janus_textroom_message;
static GAsyncQueue *messages = NULL;
static janus_textroom_message exit_message;

static void janus_textroom_message_free(janus_textroom_message *msg) {
	if(!msg || msg == &exit_message)
		return;
	JANUS_LOG(LOG_WARN, "janus_textroom_message_free: %p\n", msg);

	if(msg->handle && msg->handle->plugin_handle) {
		janus_textroom_session *session = (janus_textroom_session *)msg->handle->plugin_handle;
		janus_refcount_decrease(&session->ref);
	}
	msg->handle = NULL;

	g_free(msg->transaction);
	msg->transaction = NULL;
	if(msg->message)
		json_decref(msg->message);
	msg->message = NULL;
	if(msg->jsep)
		json_decref(msg->jsep);
	msg->jsep = NULL;

	g_free(msg);
}


/* SDP template: we only offer data channels */
#define sdp_template \
		"v=0\r\n" \
		"o=- %"SCNu64" %"SCNu64" IN IP4 127.0.0.1\r\n"	/* We need current time here */ \
		"s=Janus TextRoom plugin\r\n" \
		"t=0 0\r\n" \
		"m=application 1 DTLS/SCTP 5000\r\n" \
		"c=IN IP4 1.1.1.1\r\n" \
		"a=sctpmap:5000 webrtc-datachannel 16\r\n"


/* Error codes */
#define JANUS_TEXTROOM_ERROR_NO_MESSAGE			411
#define JANUS_TEXTROOM_ERROR_INVALID_JSON		412
#define JANUS_TEXTROOM_ERROR_MISSING_ELEMENT	413
#define JANUS_TEXTROOM_ERROR_INVALID_ELEMENT	414
#define JANUS_TEXTROOM_ERROR_INVALID_REQUEST	415
#define JANUS_TEXTROOM_ERROR_ALREADY_SETUP		416
#define JANUS_TEXTROOM_ERROR_NO_SUCH_ROOM		417
#define JANUS_TEXTROOM_ERROR_ROOM_EXISTS		418
#define JANUS_TEXTROOM_ERROR_UNAUTHORIZED		419
#define JANUS_TEXTROOM_ERROR_USERNAME_EXISTS	420
#define JANUS_TEXTROOM_ERROR_ALREADY_IN_ROOM	421
#define JANUS_TEXTROOM_ERROR_NOT_IN_ROOM		422
#define JANUS_TEXTROOM_ERROR_NO_SUCH_USER		423
#define JANUS_TEXTROOM_ERROR_UNKNOWN_ERROR		499

#ifdef HAVE_LIBCURL
static size_t janus_textroom_write_data(void *buffer, size_t size, size_t nmemb, void *userp) {
	return size*nmemb;
}
#endif

/* We use this method to handle incoming requests. Since most of the requests 
 * will arrive from data channels, but some may also arrive from the regular
 * plugin messaging (e.g., room management), we have the ability to pass
 * parsed JSON objects instead of strings, which explains why we specify a
 * janus_plugin_result pointer as a return value; messages handles via
 * datachannels would simply return NULL. Besides, some requests are actually
 * originated internally, and don't need any response to be sent to anyone,
 * which is what the additional boolean "internal" value is for */
janus_plugin_result *janus_textroom_handle_incoming_request(janus_plugin_session *handle,
	char *text, json_t *json, gboolean internal);


/* Plugin implementation */
int janus_textroom_init(janus_callbacks *callback, const char *config_path) {
	if(g_atomic_int_get(&stopping)) {
		/* Still stopping from before */
		return -1;
	}
	if(callback == NULL || config_path == NULL) {
		/* Invalid arguments */
		return -1;
	}

	/* Read configuration */
	char filename[255];
	g_snprintf(filename, 255, "%s/%s.cfg", config_path, JANUS_TEXTROOM_PACKAGE);
	JANUS_LOG(LOG_VERB, "Configuration file: %s\n", filename);
	config = janus_config_parse(filename);
	config_folder = config_path;
	if(config != NULL)
		janus_config_print(config);
	janus_mutex_init(&config_mutex);
	
	rooms = g_hash_table_new_full(g_int64_hash, g_int64_equal, (GDestroyNotify)g_free, (GDestroyNotify)janus_textroom_room_destroy);
	janus_mutex_init(&rooms_mutex);
	sessions = g_hash_table_new_full(NULL, NULL, NULL, (GDestroyNotify)janus_textroom_session_destroy);
	janus_mutex_init(&sessions_mutex);
	messages = g_async_queue_new_full((GDestroyNotify) janus_textroom_message_free);
	/* This is the callback we'll need to invoke to contact the gateway */
	gateway = callback;

	/* Parse configuration to populate the rooms list */
	if(config != NULL) {
		janus_config_item *item = janus_config_get_item_drilldown(config, "general", "json");
		if(item && item->value) {
			/* Check how we need to format/serialize the JSON output */
			if(!strcasecmp(item->value, "indented")) {
				/* Default: indented, we use three spaces for that */
				json_format = JSON_INDENT(3) | JSON_PRESERVE_ORDER;
			} else if(!strcasecmp(item->value, "plain")) {
				/* Not indented and no new lines, but still readable */
				json_format = JSON_INDENT(0) | JSON_PRESERVE_ORDER;
			} else if(!strcasecmp(item->value, "compact")) {
				/* Compact, so no spaces between separators */
				json_format = JSON_COMPACT | JSON_PRESERVE_ORDER;
			} else {
				JANUS_LOG(LOG_WARN, "Unsupported JSON format option '%s', using default (indented)\n", item->value);
				json_format = JSON_INDENT(3) | JSON_PRESERVE_ORDER;
			}
		}
		/* Any admin key to limit who can "create"? */
		janus_config_item *key = janus_config_get_item_drilldown(config, "general", "admin_key");
		if(key != NULL && key->value != NULL)
			admin_key = g_strdup(key->value);
		janus_config_item *events = janus_config_get_item_drilldown(config, "general", "events");
		if(events != NULL && events->value != NULL)
			notify_events = janus_is_true(events->value);
		if(!notify_events && callback->events_is_enabled()) {
			JANUS_LOG(LOG_WARN, "Notification of events to handlers disabled for %s\n", JANUS_TEXTROOM_NAME);
		}
		/* Iterate on all rooms */
		GList *cl = janus_config_get_categories(config);
		while(cl != NULL) {
			janus_config_category *cat = (janus_config_category *)cl->data;
			if(cat->name == NULL || !strcasecmp(cat->name, "general")) {
				cl = cl->next;
				continue;
			}
			JANUS_LOG(LOG_VERB, "Adding text room '%s'\n", cat->name);
			janus_config_item *desc = janus_config_get_item(cat, "description");
			janus_config_item *priv = janus_config_get_item(cat, "is_private");
			janus_config_item *secret = janus_config_get_item(cat, "secret");
			janus_config_item *pin = janus_config_get_item(cat, "pin");
			janus_config_item *post = janus_config_get_item(cat, "post");
			/* Create the text room */
			janus_textroom_room *textroom = g_malloc0(sizeof(janus_textroom_room));
			if(textroom == NULL) {
				JANUS_LOG(LOG_FATAL, "Memory error!\n");
				cl = cl->next;
				continue;
			}
			textroom->room_id = g_ascii_strtoull(cat->name, NULL, 0);
			char *description = NULL;
			if(desc != NULL && desc->value != NULL && strlen(desc->value) > 0)
				description = g_strdup(desc->value);
			else
				description = g_strdup(cat->name);
			textroom->room_name = description;
			textroom->is_private = priv && priv->value && janus_is_true(priv->value);
			if(secret != NULL && secret->value != NULL) {
				textroom->room_secret = g_strdup(secret->value);
			}
			if(pin != NULL && pin->value != NULL) {
				textroom->room_pin = g_strdup(pin->value);
			}
			if(post != NULL && post->value != NULL) {
#ifdef HAVE_LIBCURL
				/* FIXME Should we check if this is a valid HTTP address? */
				textroom->http_backend = g_strdup(post->value);
#else
				JANUS_LOG(LOG_WARN, "HTTP backend specified, but libcurl support was not built in...\n");
#endif
			}
			textroom->participants = g_hash_table_new_full(g_str_hash, g_str_equal, NULL, (GDestroyNotify)janus_textroom_participant_dereference);
			textroom->check_tokens = FALSE;	/* Static rooms can't have an "allowed" list yet, no hooks to the configuration file */
			textroom->allowed = g_hash_table_new_full(g_str_hash, g_str_equal, (GDestroyNotify)g_free, NULL);
			textroom->destroyed = 0;
			janus_mutex_init(&textroom->mutex);
			janus_refcount_init(&textroom->ref, janus_textroom_room_free);
			JANUS_LOG(LOG_VERB, "Created textroom: %"SCNu64" (%s, %s, secret: %s, pin: %s)\n",
				textroom->room_id, textroom->room_name,
				textroom->is_private ? "private" : "public",
				textroom->room_secret ? textroom->room_secret : "no secret",
				textroom->room_pin ? textroom->room_pin : "no pin");
			g_hash_table_insert(rooms, janus_uint64_dup(textroom->room_id), textroom);
			cl = cl->next;
		}
		/* Done: we keep the configuration file open in case we get a "create" or "destroy" with permanent=true */
	}

	/* Show available rooms */
	janus_mutex_lock(&rooms_mutex);
	GHashTableIter iter;
	gpointer value;
	g_hash_table_iter_init(&iter, rooms);
	while (g_hash_table_iter_next(&iter, NULL, &value)) {
		janus_textroom_room *tr = value;
		JANUS_LOG(LOG_VERB, "  ::: [%"SCNu64"][%s]\n", tr->room_id, tr->room_name);
	}
	janus_mutex_unlock(&rooms_mutex);

#ifdef HAVE_LIBCURL
	curl_global_init(CURL_GLOBAL_ALL);
#endif

	GError *error = NULL;
	/* Launch the thread that will handle incoming messages */
	handler_thread = g_thread_try_new("textroom handler", janus_textroom_handler, NULL, &error);
	if(error != NULL) {
		g_atomic_int_set(&initialized, 0);
		JANUS_LOG(LOG_ERR, "Got error %d (%s) trying to launch the EchoTest handler thread...\n", error->code, error->message ? error->message : "??");
		return -1;
	}
	g_atomic_int_set(&initialized, 1);
	JANUS_LOG(LOG_INFO, "%s initialized!\n", JANUS_TEXTROOM_NAME);
	return 0;
}

void janus_textroom_destroy(void) {
	if(!g_atomic_int_get(&initialized))
		return;
	g_atomic_int_set(&stopping, 1);

	g_async_queue_push(messages, &exit_message);
	if(handler_thread != NULL) {
		g_thread_join(handler_thread);
		handler_thread = NULL;
	}

	/* FIXME We should destroy the sessions cleanly */
	janus_mutex_lock(&sessions_mutex);
	g_hash_table_destroy(sessions);
	janus_mutex_unlock(&sessions_mutex);
	janus_mutex_lock(&rooms_mutex);
	g_hash_table_destroy(rooms);
	janus_mutex_unlock(&rooms_mutex);
	g_async_queue_unref(messages);
	messages = NULL;
	sessions = NULL;

#ifdef HAVE_LIBCURL
	curl_global_cleanup();
#endif

	janus_config_destroy(config);
	g_free(admin_key);

	g_atomic_int_set(&initialized, 0);
	g_atomic_int_set(&stopping, 0);
	JANUS_LOG(LOG_INFO, "%s destroyed!\n", JANUS_TEXTROOM_NAME);
}

int janus_textroom_get_api_compatibility(void) {
	/* Important! This is what your plugin MUST always return: don't lie here or bad things will happen */
	return JANUS_PLUGIN_API_VERSION;
}

int janus_textroom_get_version(void) {
	return JANUS_TEXTROOM_VERSION;
}

const char *janus_textroom_get_version_string(void) {
	return JANUS_TEXTROOM_VERSION_STRING;
}

const char *janus_textroom_get_description(void) {
	return JANUS_TEXTROOM_DESCRIPTION;
}

const char *janus_textroom_get_name(void) {
	return JANUS_TEXTROOM_NAME;
}

const char *janus_textroom_get_author(void) {
	return JANUS_TEXTROOM_AUTHOR;
}

const char *janus_textroom_get_package(void) {
	return JANUS_TEXTROOM_PACKAGE;
}

void janus_textroom_create_session(janus_plugin_session *handle, int *error) {
	if(g_atomic_int_get(&stopping) || !g_atomic_int_get(&initialized)) {
		*error = -1;
		return;
	}
	janus_textroom_session *session = (janus_textroom_session *)g_malloc0(sizeof(janus_textroom_session));
	if(session == NULL) {
		JANUS_LOG(LOG_FATAL, "Memory error!\n");
		*error = -2;
		return;
	}
	session->handle = handle;
	session->rooms = g_hash_table_new_full(g_int64_hash, g_int64_equal, (GDestroyNotify)g_free, (GDestroyNotify)janus_textroom_participant_dereference);
	session->destroyed = 0;
	janus_mutex_init(&session->mutex);
	janus_refcount_init(&session->ref, janus_textroom_session_free);
	g_atomic_int_set(&session->setup, 0);
	g_atomic_int_set(&session->hangingup, 0);
	handle->plugin_handle = session;
	janus_mutex_lock(&sessions_mutex);
	g_hash_table_insert(sessions, handle, session);
	janus_mutex_unlock(&sessions_mutex);

	return;
}

void janus_textroom_destroy_session(janus_plugin_session *handle, int *error) {
	if(g_atomic_int_get(&stopping) || !g_atomic_int_get(&initialized)) {
		*error = -1;
		return;
	}
	janus_textroom_session *session = (janus_textroom_session *)handle->plugin_handle;
	if(!session) {
		JANUS_LOG(LOG_ERR, "No session associated with this handle...\n");
		*error = -2;
		return;
	}
	JANUS_LOG(LOG_VERB, "Removing TextRoom session...\n");
	janus_mutex_lock(&sessions_mutex);
	janus_textroom_hangup_media(handle);
	handle->plugin_handle = NULL;
	g_hash_table_remove(sessions, handle);
	janus_mutex_unlock(&sessions_mutex);

	return;
}

json_t *janus_textroom_query_session(janus_plugin_session *handle) {
	if(g_atomic_int_get(&stopping) || !g_atomic_int_get(&initialized)) {
		return NULL;
	}
	janus_textroom_session *session = (janus_textroom_session *)handle->plugin_handle;
	if(!session) {
		JANUS_LOG(LOG_ERR, "No session associated with this handle...\n");
		return NULL;
	}
	janus_refcount_increase(&session->ref);
	/* TODO Return meaningful info: participant details, rooms they're in, etc. */
	json_t *info = json_object();
	json_object_set_new(info, "destroyed", json_integer(session->destroyed));
	janus_refcount_decrease(&session->ref);
	return info;
}

struct janus_plugin_result *janus_textroom_handle_message(janus_plugin_session *handle, char *transaction, json_t *message, json_t *jsep) {
	if(g_atomic_int_get(&stopping) || !g_atomic_int_get(&initialized))
		return janus_plugin_result_new(JANUS_PLUGIN_ERROR, g_atomic_int_get(&stopping) ? "Shutting down" : "Plugin not initialized", NULL);
<<<<<<< HEAD
	janus_textroom_session *session = (janus_textroom_session *)handle->plugin_handle;
	if(!session)
		return janus_plugin_result_new(JANUS_PLUGIN_ERROR, "No session associated with this handle", NULL);
	janus_textroom_message *msg = g_malloc0(sizeof(janus_textroom_message));
	if(msg == NULL) {
		JANUS_LOG(LOG_FATAL, "Memory error!\n");
		return janus_plugin_result_new(JANUS_PLUGIN_ERROR, "Memory error", NULL);
	}

	/* Increase the reference counter for this session: we'll decrease it after we handle the message */
	janus_refcount_increase(&session->ref);

	msg->handle = handle;
	msg->transaction = transaction;
	msg->message = message;
	msg->jsep = jsep;
	g_async_queue_push(messages, msg);

	/* All the requests to this plugin are handled asynchronously */
	return janus_plugin_result_new(JANUS_PLUGIN_OK_WAIT, "I'm taking my time!", NULL);
=======

	/* Pre-parse the message */
	int error_code = 0;
	char error_cause[512];
	json_t *root = message;
	json_t *response = NULL;

	if(message == NULL) {
		JANUS_LOG(LOG_ERR, "No message??\n");
		error_code = JANUS_TEXTROOM_ERROR_NO_MESSAGE;
		g_snprintf(error_cause, 512, "%s", "No message??");
		goto plugin_response;
	}

	janus_textroom_session *session = (janus_textroom_session *)handle->plugin_handle;
	if(!session) {
		JANUS_LOG(LOG_ERR, "No session associated with this handle...\n");
		error_code = JANUS_TEXTROOM_ERROR_UNKNOWN_ERROR;
		g_snprintf(error_cause, 512, "%s", "session associated with this handle...");
		goto plugin_response;
	}
	if(session->destroyed) {
		JANUS_LOG(LOG_ERR, "Session has already been destroyed...\n");
		error_code = JANUS_TEXTROOM_ERROR_UNKNOWN_ERROR;
		g_snprintf(error_cause, 512, "%s", "Session has already been destroyed...");
		goto plugin_response;
	}
	if(!json_is_object(root)) {
		JANUS_LOG(LOG_ERR, "JSON error: not an object\n");
		error_code = JANUS_TEXTROOM_ERROR_INVALID_JSON;
		g_snprintf(error_cause, 512, "JSON error: not an object");
		goto plugin_response;
	}
	/* Get the request first */
	JANUS_VALIDATE_JSON_OBJECT(root, request_parameters,
		error_code, error_cause, TRUE,
		JANUS_TEXTROOM_ERROR_MISSING_ELEMENT, JANUS_TEXTROOM_ERROR_INVALID_ELEMENT);
	if(error_code != 0)
		goto plugin_response;
	json_t *request = json_object_get(root, "request");
	/* Some requests (e.g., 'create' and 'destroy') can be handled synchronously */
	const char *request_text = json_string_value(request);
	if(!strcasecmp(request_text, "list")
			|| !strcasecmp(request_text, "exists")
			|| !strcasecmp(request_text, "create")
			|| !strcasecmp(request_text, "destroy")) {
		/* These requests typically only belong to the datachannel
		 * messaging, but for admin purposes we might use them on
		 * the Janus API as well: add the properties the datachannel
		 * processor would expect and handle everything there */
		json_object_set_new(root, "textroom", json_string(request_text));
		json_object_set_new(root, "transaction", json_string(transaction));
		janus_plugin_result *result = janus_textroom_handle_incoming_request(session->handle, NULL, root, FALSE);
		if(result == NULL) {
			JANUS_LOG(LOG_ERR, "JSON error: not an object\n");
			error_code = JANUS_TEXTROOM_ERROR_INVALID_JSON;
			g_snprintf(error_cause, 512, "JSON error: not an object");
			goto plugin_response;
		}
		if(root != NULL)
			json_decref(root);
		if(jsep != NULL)
			json_decref(jsep);
		g_free(transaction);
		return result;
	} else if(!strcasecmp(request_text, "setup") || !strcasecmp(request_text, "ack")) {
		/* These messages are handled asynchronously */
		janus_textroom_message *msg = g_malloc0(sizeof(janus_textroom_message));
		msg->handle = handle;
		msg->transaction = transaction;
		msg->message = root;
		msg->jsep = jsep;

		g_async_queue_push(messages, msg);

		return janus_plugin_result_new(JANUS_PLUGIN_OK_WAIT, NULL, NULL);
	} else {
		JANUS_LOG(LOG_VERB, "Unknown request '%s'\n", request_text);
		error_code = JANUS_TEXTROOM_ERROR_INVALID_REQUEST;
		g_snprintf(error_cause, 512, "Unknown request '%s'", request_text);
	}

plugin_response:
		{
			if(error_code == 0 && !response) {
				error_code = JANUS_TEXTROOM_ERROR_UNKNOWN_ERROR;
				g_snprintf(error_cause, 512, "Invalid response");
			}
			if(error_code != 0) {
				/* Prepare JSON error event */
				json_t *event = json_object();
				json_object_set_new(event, "textroom", json_string("event"));
				json_object_set_new(event, "error_code", json_integer(error_code));
				json_object_set_new(event, "error", json_string(error_cause));
				response = event;
			}
			if(root != NULL)
				json_decref(root);
			if(jsep != NULL)
				json_decref(jsep);
			g_free(transaction);

			return janus_plugin_result_new(JANUS_PLUGIN_OK, NULL, response);
		}

>>>>>>> 64181d94
}

void janus_textroom_setup_media(janus_plugin_session *handle) {
	JANUS_LOG(LOG_INFO, "WebRTC media is now available\n");
	if(g_atomic_int_get(&stopping) || !g_atomic_int_get(&initialized))
		return;
	janus_textroom_session *session = (janus_textroom_session *)handle->plugin_handle;
	if(!session) {
		JANUS_LOG(LOG_ERR, "No session associated with this handle...\n");
		return;
	}
	if(session->destroyed)
		return;
	g_atomic_int_set(&session->hangingup, 0);
}

void janus_textroom_incoming_rtp(janus_plugin_session *handle, int video, char *buf, int len) {
	/* We don't do audio/video */
}

void janus_textroom_incoming_rtcp(janus_plugin_session *handle, int video, char *buf, int len) {
	/* We don't do audio/video */
}

void janus_textroom_incoming_data(janus_plugin_session *handle, char *buf, int len) {
	if(handle == NULL || handle->stopped || g_atomic_int_get(&stopping) || !g_atomic_int_get(&initialized))
		return;
	/* Incoming request from this user: what should we do? */
	janus_textroom_session *session = (janus_textroom_session *)handle->plugin_handle;
	if(!session) {
		JANUS_LOG(LOG_ERR, "No session associated with this handle...\n");
		return;
	}
	if(session->destroyed)
		return;
	if(buf == NULL || len <= 0)
		return;
	char *text = g_malloc0(len+1);
	if(text == NULL) {
		JANUS_LOG(LOG_FATAL, "Memory error!\n");
		return;
	}
	memcpy(text, buf, len);
	*(text+len) = '\0';
	JANUS_LOG(LOG_VERB, "Got a DataChannel message (%zu bytes): %s\n", strlen(text), text);
	janus_textroom_handle_incoming_request(handle, text, NULL, FALSE);
}

/* Helper method to handle incoming messages from the data channel */
janus_plugin_result *janus_textroom_handle_incoming_request(janus_plugin_session *handle, char *text, json_t *json, gboolean internal) {
	janus_textroom_session *session = (janus_textroom_session *)handle->plugin_handle;
	/* Parse JSON, if needed */
	json_error_t error;
	json_t *root = text ? json_loads(text, 0, &error) : json;
	g_free(text);
	if(!root) {
		JANUS_LOG(LOG_ERR, "Error parsing data channel message (JSON error: on line %d: %s)\n", error.line, error.text);
		return NULL;
	}
	/* Handle request */
	int error_code = 0;
	char error_cause[512];
	JANUS_VALIDATE_JSON_OBJECT(root, transaction_parameters,
		error_code, error_cause, TRUE,
		JANUS_TEXTROOM_ERROR_MISSING_ELEMENT, JANUS_TEXTROOM_ERROR_INVALID_ELEMENT);
	const char *transaction_text = NULL;
	if(error_code != 0)
		goto msg_response;
	json_t *request = json_object_get(root, "textroom");
	json_t *transaction = json_object_get(root, "transaction");
	const char *request_text = json_string_value(request);
	transaction_text = json_string_value(transaction);
	json_t *reply = NULL;
	if(!strcasecmp(request_text, "message")) {
		JANUS_VALIDATE_JSON_OBJECT(root, message_parameters,
			error_code, error_cause, TRUE,
			JANUS_TEXTROOM_ERROR_MISSING_ELEMENT, JANUS_TEXTROOM_ERROR_INVALID_ELEMENT);
		if(error_code != 0)
			goto msg_response;
		json_t *room = json_object_get(root, "room");
		guint64 room_id = json_integer_value(room);
		janus_mutex_lock(&rooms_mutex);
		janus_textroom_room *textroom = g_hash_table_lookup(rooms, &room_id);
		if(textroom == NULL) {
			janus_mutex_unlock(&rooms_mutex);
			JANUS_LOG(LOG_ERR, "No such room (%"SCNu64")\n", room_id);
			error_code = JANUS_TEXTROOM_ERROR_NO_SUCH_ROOM;
			g_snprintf(error_cause, 512, "No such room (%"SCNu64")", room_id);
			goto msg_response;
		}
		janus_refcount_increase(&textroom->ref);
		janus_mutex_lock(&textroom->mutex);
		janus_mutex_unlock(&rooms_mutex);
		janus_textroom_participant *participant = g_hash_table_lookup(session->rooms, &room_id);
		if(participant == NULL) {
			janus_mutex_unlock(&textroom->mutex);
			janus_refcount_decrease(&textroom->ref);
			JANUS_LOG(LOG_ERR, "Not in room %"SCNu64"\n", room_id);
			error_code = JANUS_TEXTROOM_ERROR_NOT_IN_ROOM;
			g_snprintf(error_cause, 512, "Not in room %"SCNu64, room_id);
			goto msg_response;
		}
		janus_refcount_increase(&participant->ref);
		json_t *username = json_object_get(root, "to");
		json_t *usernames = json_object_get(root, "tos");
		if(username && usernames) {
			janus_mutex_unlock(&textroom->mutex);
			janus_refcount_decrease(&textroom->ref);
			JANUS_LOG(LOG_ERR, "Both to and tos array provided\n");
			error_code = JANUS_TEXTROOM_ERROR_INVALID_ELEMENT;
			g_snprintf(error_cause, 512, "Both to and tos array provided");
			goto msg_response;
		}
		json_t *text = json_object_get(root, "text");
		const char *message = json_string_value(text);
		/* Prepare outgoing message */
		json_t *msg = json_object();
		json_object_set_new(msg, "textroom", json_string("message"));
		json_object_set_new(msg, "room", json_integer(room_id));
		json_object_set_new(msg, "from", json_string(participant->username));
		time_t timer;
		time(&timer);
		struct tm *tm_info = localtime(&timer);
		char msgTime[64];
		strftime(msgTime, sizeof(msgTime), "%FT%T%z", tm_info);
		json_object_set_new(msg, "date", json_string(msgTime));
		json_object_set_new(msg, "text", json_string(message));
		if(username || usernames)
			json_object_set_new(msg, "whisper", json_true());
		char *msg_text = json_dumps(msg, json_format);
		json_decref(msg);
		/* Start preparing the response too */
		reply = json_object();
		json_object_set_new(reply, "textroom", json_string("success"));
		/* Who should we send this message to? */
		if(username) {
			/* A single user */
			json_t *sent = json_object();
			const char *to = json_string_value(username);
			JANUS_LOG(LOG_VERB, "To %s in %"SCNu64": %s\n", to, room_id, message);
			janus_textroom_participant *top = g_hash_table_lookup(textroom->participants, to);
			if(top) {
				janus_refcount_increase(&top->ref);
				gateway->relay_data(top->session->handle, msg_text, strlen(msg_text));
				janus_refcount_decrease(&top->ref);
				json_object_set_new(sent, to, json_true());
			} else {
				JANUS_LOG(LOG_WARN, "User %s is not in room %"SCNu64", failed to send message\n", to, room_id);
				json_object_set_new(sent, to, json_false());
			}
			json_object_set_new(reply, "sent", sent);
		} else if(usernames) {
			/* A limited number of users */
			json_t *sent = json_object();
			size_t i = 0;
			for(i=0; i<json_array_size(usernames); i++) {
				json_t *u = json_array_get(usernames, i);
				const char *to = json_string_value(u);
				JANUS_LOG(LOG_VERB, "To %s in %"SCNu64": %s\n", to, room_id, message);
				janus_textroom_participant *top = g_hash_table_lookup(textroom->participants, to);
				if(top) {
					janus_refcount_increase(&top->ref);
					gateway->relay_data(top->session->handle, msg_text, strlen(msg_text));
					janus_refcount_decrease(&top->ref);
					json_object_set_new(sent, to, json_true());
				} else {
					JANUS_LOG(LOG_WARN, "User %s is not in room %"SCNu64", failed to send message\n", to, room_id);
					json_object_set_new(sent, to, json_false());
				}
			}
			json_object_set_new(reply, "sent", sent);
		} else {
			/* Everybody in the room */
			JANUS_LOG(LOG_VERB, "To everybody in %"SCNu64": %s\n", room_id, message);
			if(textroom->participants) {
				GHashTableIter iter;
				gpointer value;
				g_hash_table_iter_init(&iter, textroom->participants);
				while(g_hash_table_iter_next(&iter, NULL, &value)) {
					janus_textroom_participant *top = value;
					JANUS_LOG(LOG_VERB, "  >> To %s in %"SCNu64": %s\n", top->username, room_id, message);
					janus_refcount_increase(&top->ref);
					gateway->relay_data(top->session->handle, msg_text, strlen(msg_text));
					janus_refcount_decrease(&top->ref);
				}
			}
#ifdef HAVE_LIBCURL
			/* Is there a backend waiting for this message too? */
			if(textroom->http_backend) {
				/* Prepare the libcurl context */
				CURLcode res;
				CURL *curl = curl_easy_init();
				if(curl == NULL) {
					JANUS_LOG(LOG_ERR, "Error initializing CURL context\n");
				} else {
					curl_easy_setopt(curl, CURLOPT_URL, textroom->http_backend);
					struct curl_slist *headers = NULL;
					headers = curl_slist_append(headers, "Accept: application/json");
					headers = curl_slist_append(headers, "Content-Type: application/json");
					headers = curl_slist_append(headers, "charsets: utf-8");
					curl_easy_setopt(curl, CURLOPT_HTTPHEADER, headers);
					curl_easy_setopt(curl, CURLOPT_POSTFIELDS, msg_text);
					curl_easy_setopt(curl, CURLOPT_WRITEFUNCTION, janus_textroom_write_data);
					/* Send the request */
					res = curl_easy_perform(curl);
					if(res != CURLE_OK) {
						JANUS_LOG(LOG_ERR, "Couldn't relay event to the backend: %s\n", curl_easy_strerror(res));
					} else {
						JANUS_LOG(LOG_DBG, "Event sent!\n");
					}
					curl_easy_cleanup(curl);
					curl_slist_free_all(headers);
				}
			}
#endif
		}
		janus_refcount_decrease(&participant->ref);
		free(msg_text);
		janus_mutex_unlock(&textroom->mutex);
		janus_refcount_decrease(&textroom->ref);
		/* By default we send a confirmation back to the user that sent this message:
		 * if the user passed an ack=false, though, we don't do that */
		json_t *ack = json_object_get(root, "ack");
		if(!internal && (ack == NULL || json_is_true(ack))) {
			/* Send response back */
		} else {
			internal = TRUE;
			json_decref(reply);
			reply = NULL;
		}
	} else if(!strcasecmp(request_text, "join")) {
		JANUS_VALIDATE_JSON_OBJECT(root, join_parameters,
			error_code, error_cause, TRUE,
			JANUS_TEXTROOM_ERROR_MISSING_ELEMENT, JANUS_TEXTROOM_ERROR_INVALID_ELEMENT);
		if(error_code != 0)
			goto msg_response;
		json_t *room = json_object_get(root, "room");
		guint64 room_id = json_integer_value(room);
		janus_mutex_lock(&rooms_mutex);
		janus_textroom_room *textroom = g_hash_table_lookup(rooms, &room_id);
		if(textroom == NULL) {
			janus_mutex_unlock(&rooms_mutex);
			JANUS_LOG(LOG_ERR, "No such room (%"SCNu64")\n", room_id);
			error_code = JANUS_TEXTROOM_ERROR_NO_SUCH_ROOM;
			g_snprintf(error_cause, 512, "No such room (%"SCNu64")", room_id);
			goto msg_response;
		}
		janus_refcount_increase(&textroom->ref);
		janus_mutex_lock(&textroom->mutex);
		janus_mutex_unlock(&rooms_mutex);
		janus_mutex_lock(&session->mutex);
		if(g_hash_table_lookup(session->rooms, &room_id) != NULL) {
			janus_mutex_unlock(&session->mutex);
			janus_mutex_unlock(&textroom->mutex);
			janus_refcount_decrease(&textroom->ref);
			JANUS_LOG(LOG_ERR, "Already in room %"SCNu64"\n", room_id);
			error_code = JANUS_TEXTROOM_ERROR_ALREADY_IN_ROOM;
			g_snprintf(error_cause, 512, "Already in room %"SCNu64, room_id);
			goto msg_response;
		}
		json_t *username = json_object_get(root, "username");
		const char *username_text = json_string_value(username);
		janus_textroom_participant *participant = g_hash_table_lookup(textroom->participants, username_text);
		if(participant != NULL) {
			janus_mutex_unlock(&session->mutex);
			janus_mutex_unlock(&textroom->mutex);
			janus_refcount_decrease(&textroom->ref);
			JANUS_LOG(LOG_ERR, "Username already taken\n");
			error_code = JANUS_TEXTROOM_ERROR_USERNAME_EXISTS;
			g_snprintf(error_cause, 512, "Username already taken");
			goto msg_response;
		}
		json_t *display = json_object_get(root, "display");
		const char *display_text = json_string_value(display);
		/* Create a participant instance */
		participant = g_malloc0(sizeof(janus_textroom_participant));
		if(participant == NULL) {
			JANUS_LOG(LOG_FATAL, "Memory error!\n");
			error_code = JANUS_TEXTROOM_ERROR_UNKNOWN_ERROR;
			g_snprintf(error_cause, 512, "Memory error");
			goto error;
		}
		participant->session = session;
		participant->room = textroom;
		participant->username = g_strdup(username_text);
		participant->display = display_text ? g_strdup(display_text) : NULL;
		participant->destroyed = 0;
		janus_mutex_init(&participant->mutex);
		janus_refcount_init(&participant->ref, janus_textroom_participant_free);
		janus_refcount_increase(&participant->ref);
		g_hash_table_insert(session->rooms, janus_uint64_dup(textroom->room_id), participant);
		janus_refcount_increase(&participant->ref);
		g_hash_table_insert(textroom->participants, participant->username, participant);
		/* Notify all participants */
		JANUS_LOG(LOG_VERB, "Notifying all participants about the new join\n");
		json_t *list = json_array();
		if(textroom->participants) {
			/* Prepare event */
			json_t *event = json_object();
			json_object_set_new(event, "textroom", json_string("join"));
			json_object_set_new(event, "room", json_integer(textroom->room_id));
			json_object_set_new(event, "username", json_string(username_text));
			if(display_text != NULL)
				json_object_set_new(event, "display", json_string(display_text));
			char *event_text = json_dumps(event, json_format);
			json_decref(event);
			gateway->relay_data(handle, event_text, strlen(event_text));
			/* Broadcast */
			GHashTableIter iter;
			gpointer value;
			g_hash_table_iter_init(&iter, textroom->participants);
			while(g_hash_table_iter_next(&iter, NULL, &value)) {
				janus_textroom_participant *top = value;
				if(top == participant)
					continue;	/* Skip us */
				janus_refcount_increase(&top->ref);
				JANUS_LOG(LOG_VERB, "  >> To %s in %"SCNu64"\n", top->username, room_id);
				gateway->relay_data(top->session->handle, event_text, strlen(event_text));
				/* Take note of this user */
				json_t *p = json_object();
				json_object_set_new(p, "username", json_string(top->username));
				if(top->display != NULL)
					json_object_set_new(p, "display", json_string(top->display));
				json_array_append_new(list, p);
				janus_refcount_decrease(&top->ref);
			}
			free(event_text);
		}
		janus_mutex_unlock(&session->mutex);
		janus_mutex_unlock(&textroom->mutex);
		janus_refcount_decrease(&textroom->ref);
		if(!internal) {
			/* Send response back */
			reply = json_object();
			json_object_set_new(reply, "textroom", json_string("success"));
			json_object_set_new(reply, "participants", list);
		}
		/* Also notify event handlers */
		if(notify_events && gateway->events_is_enabled()) {
			json_t *info = json_object();
			json_object_set_new(info, "event", json_string("join"));
			json_object_set_new(info, "room", json_integer(room_id));
			json_object_set_new(info, "username", json_string(username_text));
			if(display_text)
				json_object_set_new(info, "display", json_string(display_text));
			gateway->notify_event(&janus_textroom_plugin, session->handle, info);
		}
	} else if(!strcasecmp(request_text, "leave")) {
		JANUS_VALIDATE_JSON_OBJECT(root, room_parameters,
			error_code, error_cause, TRUE,
			JANUS_TEXTROOM_ERROR_MISSING_ELEMENT, JANUS_TEXTROOM_ERROR_INVALID_ELEMENT);
		if(error_code != 0)
			goto msg_response;
		json_t *room = json_object_get(root, "room");
		guint64 room_id = json_integer_value(room);
		janus_mutex_lock(&rooms_mutex);
		janus_textroom_room *textroom = g_hash_table_lookup(rooms, &room_id);
		if(textroom == NULL) {
			janus_mutex_unlock(&rooms_mutex);
			JANUS_LOG(LOG_ERR, "No such room (%"SCNu64")\n", room_id);
			error_code = JANUS_TEXTROOM_ERROR_NO_SUCH_ROOM;
			g_snprintf(error_cause, 512, "No such room (%"SCNu64")", room_id);
			goto msg_response;
		}
		janus_refcount_increase(&textroom->ref);
		janus_mutex_lock(&textroom->mutex);
		janus_mutex_unlock(&rooms_mutex);
		janus_mutex_lock(&session->mutex);
		janus_textroom_participant *participant = g_hash_table_lookup(session->rooms, &room_id);
		if(participant == NULL) {
			janus_mutex_unlock(&session->mutex);
			janus_mutex_unlock(&textroom->mutex);
			janus_refcount_decrease(&textroom->ref);
			JANUS_LOG(LOG_ERR, "Not in room %"SCNu64"\n", room_id);
			error_code = JANUS_TEXTROOM_ERROR_NOT_IN_ROOM;
			g_snprintf(error_cause, 512, "Not in room %"SCNu64, room_id);
			goto msg_response;
		}
		janus_refcount_increase(&participant->ref);
		g_hash_table_remove(session->rooms, &room_id);
		g_hash_table_remove(textroom->participants, participant->username);
		participant->session = NULL;
		participant->room = NULL;
		/* Notify all participants */
		JANUS_LOG(LOG_VERB, "Notifying all participants about the new leave\n");
		if(textroom->participants) {
			/* Prepare event */
			json_t *event = json_object();
			json_object_set_new(event, "textroom", json_string("leave"));
			json_object_set_new(event, "room", json_integer(textroom->room_id));
			json_object_set_new(event, "username", json_string(participant->username));
			char *event_text = json_dumps(event, json_format);
			json_decref(event);
			gateway->relay_data(handle, event_text, strlen(event_text));
			/* Broadcast */
			GHashTableIter iter;
			gpointer value;
			g_hash_table_iter_init(&iter, textroom->participants);
			while(g_hash_table_iter_next(&iter, NULL, &value)) {
				janus_textroom_participant *top = value;
				if(top == participant)
					continue;	/* Skip us */
				janus_refcount_increase(&top->ref);
				JANUS_LOG(LOG_VERB, "  >> To %s in %"SCNu64"\n", top->username, room_id);
				gateway->relay_data(top->session->handle, event_text, strlen(event_text));
				janus_refcount_decrease(&top->ref);
			}
			free(event_text);
		}
		/* Also notify event handlers */
		if(notify_events && gateway->events_is_enabled()) {
			json_t *info = json_object();
			json_object_set_new(info, "event", json_string("leave"));
			json_object_set_new(info, "room", json_integer(room_id));
			json_object_set_new(info, "username", json_string(participant->username));
			gateway->notify_event(&janus_textroom_plugin, session->handle, info);
		}
		janus_mutex_unlock(&session->mutex);
		janus_mutex_unlock(&textroom->mutex);
		janus_refcount_decrease(&textroom->ref);
		janus_refcount_decrease(&participant->ref);
		if(!internal) {
			/* Send response back */
			reply = json_object();
			json_object_set_new(reply, "textroom", json_string("success"));
		}
	} else if(!strcasecmp(request_text, "list")) {
		/* List all rooms (but private ones) and their details (except for the secret, of course...) */
		json_t *list = json_array();
		JANUS_LOG(LOG_VERB, "Request for the list for all text rooms\n");
		janus_mutex_lock(&rooms_mutex);
		GHashTableIter iter;
		gpointer value;
		g_hash_table_iter_init(&iter, rooms);
		while(g_hash_table_iter_next(&iter, NULL, &value)) {
			janus_textroom_room *room = value;
			if(!room)
				continue;
			janus_refcount_increase(&room->ref);
			janus_mutex_lock(&room->mutex);
			if(room->is_private) {
				/* Skip private room */
				JANUS_LOG(LOG_VERB, "Skipping private room '%s'\n", room->room_name);
				janus_mutex_unlock(&room->mutex);
				janus_refcount_decrease(&room->ref);
				continue;
			}
			json_t *rl = json_object();
			json_object_set_new(rl, "room", json_integer(room->room_id));
			json_object_set_new(rl, "description", json_string(room->room_name));
			/* TODO: Possibly list participant details... or make it a separate API call for a specific room */
			json_object_set_new(rl, "num_participants", json_integer(g_hash_table_size(room->participants)));
			json_array_append_new(list, rl);
			janus_mutex_unlock(&room->mutex);
			janus_refcount_decrease(&room->ref);
		}
		janus_mutex_unlock(&rooms_mutex);
		if(!internal) {
			/* Send response back */
			reply = json_object();
			json_object_set_new(reply, "textroom", json_string("success"));
			json_object_set_new(reply, "list", list);
		}
	} else if(!strcasecmp(request_text, "allowed")) {
		JANUS_LOG(LOG_VERB, "Attempt to edit the list of allowed participants in an existing textroom room\n");
		JANUS_VALIDATE_JSON_OBJECT(root, allowed_parameters,
			error_code, error_cause, TRUE,
			JANUS_TEXTROOM_ERROR_MISSING_ELEMENT, JANUS_TEXTROOM_ERROR_INVALID_ELEMENT);
		if(error_code != 0)
			goto msg_response;
		json_t *action = json_object_get(root, "action");
		json_t *room = json_object_get(root, "room");
		json_t *allowed = json_object_get(root, "allowed");
		const char *action_text = json_string_value(action);
		if(strcasecmp(action_text, "enable") && strcasecmp(action_text, "disable") &&
				strcasecmp(action_text, "add") && strcasecmp(action_text, "remove")) {
			JANUS_LOG(LOG_ERR, "Unsupported action '%s' (allowed)\n", action_text);
			error_code = JANUS_TEXTROOM_ERROR_INVALID_ELEMENT;
			g_snprintf(error_cause, 512, "Unsupported action '%s' (allowed)", action_text);
			goto msg_response;
		}
		guint64 room_id = json_integer_value(room);
		janus_mutex_lock(&rooms_mutex);
		janus_textroom_room *textroom = g_hash_table_lookup(rooms, &room_id);
		if(textroom == NULL) {
			janus_mutex_unlock(&rooms_mutex);
			JANUS_LOG(LOG_ERR, "No such room (%"SCNu64")\n", room_id);
			error_code = JANUS_TEXTROOM_ERROR_NO_SUCH_ROOM;
			g_snprintf(error_cause, 512, "No such room (%"SCNu64")", room_id);
			goto msg_response;
		}
		janus_mutex_lock(&textroom->mutex);
		/* A secret may be required for this action */
		JANUS_CHECK_SECRET(textroom->room_secret, root, "secret", error_code, error_cause,
			JANUS_TEXTROOM_ERROR_MISSING_ELEMENT, JANUS_TEXTROOM_ERROR_INVALID_ELEMENT, JANUS_TEXTROOM_ERROR_UNAUTHORIZED);
		if(error_code != 0) {
			janus_mutex_unlock(&textroom->mutex);
			janus_mutex_unlock(&rooms_mutex);
			goto msg_response;
		}
		if(!strcasecmp(action_text, "enable")) {
			JANUS_LOG(LOG_VERB, "Enabling the check on allowed authorization tokens for room %"SCNu64"\n", room_id);
			textroom->check_tokens = TRUE;
		} else if(!strcasecmp(action_text, "disable")) {
			JANUS_LOG(LOG_VERB, "Disabling the check on allowed authorization tokens for room %"SCNu64" (free entry)\n", room_id);
			textroom->check_tokens = FALSE;
		} else {
			gboolean add = !strcasecmp(action_text, "add");
			if(allowed) {
				/* Make sure the "allowed" array only contains strings */
				gboolean ok = TRUE;
				if(json_array_size(allowed) > 0) {
					size_t i = 0;
					for(i=0; i<json_array_size(allowed); i++) {
						json_t *a = json_array_get(allowed, i);
						if(!a || !json_is_string(a)) {
							ok = FALSE;
							break;
						}
					}
				}
				if(!ok) {
					JANUS_LOG(LOG_ERR, "Invalid element in the allowed array (not a string)\n");
					error_code = JANUS_TEXTROOM_ERROR_INVALID_ELEMENT;
					g_snprintf(error_cause, 512, "Invalid element in the allowed array (not a string)");
					janus_mutex_unlock(&textroom->mutex);
					janus_mutex_unlock(&rooms_mutex);
					goto msg_response;
				}
				size_t i = 0;
				for(i=0; i<json_array_size(allowed); i++) {
					const char *token = json_string_value(json_array_get(allowed, i));
					if(add) {
						if(!g_hash_table_lookup(textroom->allowed, token))
							g_hash_table_insert(textroom->allowed, g_strdup(token), GINT_TO_POINTER(TRUE));
					} else {
						g_hash_table_remove(textroom->allowed, token);
					}
				}
			}
		}
		if(!internal) {
			/* Send response back */
			reply = json_object();
			json_object_set_new(reply, "textroom", json_string("success"));
			json_object_set_new(reply, "room", json_integer(textroom->room_id));
			json_t *list = json_array();
			if(strcasecmp(action_text, "disable")) {
				if(g_hash_table_size(textroom->allowed) > 0) {
					GHashTableIter iter;
					gpointer key;
					g_hash_table_iter_init(&iter, textroom->allowed);
					while(g_hash_table_iter_next(&iter, &key, NULL)) {
						char *token = key;
						json_array_append_new(list, json_string(token));
					}
				}
				json_object_set_new(reply, "allowed", list);
			}
			janus_mutex_unlock(&textroom->mutex);
			janus_mutex_unlock(&rooms_mutex);
			JANUS_LOG(LOG_VERB, "TextRoom room allowed list updated\n");
		}
	} else if(!strcasecmp(request_text, "kick")) {
		JANUS_LOG(LOG_VERB, "Attempt to kick a participant from an existing textroom room\n");
		JANUS_VALIDATE_JSON_OBJECT(root, kick_parameters,
			error_code, error_cause, TRUE,
			JANUS_TEXTROOM_ERROR_MISSING_ELEMENT, JANUS_TEXTROOM_ERROR_INVALID_ELEMENT);
		if(error_code != 0)
			goto msg_response;
		json_t *room = json_object_get(root, "room");
		json_t *username = json_object_get(root, "username");
		guint64 room_id = json_integer_value(room);
		janus_mutex_lock(&rooms_mutex);
		janus_textroom_room *textroom = g_hash_table_lookup(rooms, &room_id);
		if(textroom == NULL) {
			janus_mutex_unlock(&rooms_mutex);
			JANUS_LOG(LOG_ERR, "No such room (%"SCNu64")\n", room_id);
			error_code = JANUS_TEXTROOM_ERROR_NO_SUCH_ROOM;
			g_snprintf(error_cause, 512, "No such room (%"SCNu64")", room_id);
			goto msg_response;
		}
		janus_mutex_lock(&textroom->mutex);
		/* A secret may be required for this action */
		JANUS_CHECK_SECRET(textroom->room_secret, root, "secret", error_code, error_cause,
			JANUS_TEXTROOM_ERROR_MISSING_ELEMENT, JANUS_TEXTROOM_ERROR_INVALID_ELEMENT, JANUS_TEXTROOM_ERROR_UNAUTHORIZED);
		if(error_code != 0) {
			janus_mutex_unlock(&textroom->mutex);
			janus_mutex_unlock(&rooms_mutex);
			goto msg_response;
		}
		const char *user_id = json_string_value(username);
		janus_textroom_participant *participant = g_hash_table_lookup(textroom->participants, user_id);
		if(participant == NULL) {
			janus_mutex_unlock(&textroom->mutex);
			janus_mutex_unlock(&rooms_mutex);
			JANUS_LOG(LOG_ERR, "No such participant %s in room %"SCNu64"\n", user_id, room_id);
			error_code = JANUS_TEXTROOM_ERROR_NO_SUCH_USER;
			g_snprintf(error_cause, 512, "No such user %s in room %"SCNu64, user_id, room_id);
			goto msg_response;
		}
		/* Notify all participants */
		JANUS_LOG(LOG_VERB, "Notifying all participants about the new kick\n");
		if(textroom->participants) {
			/* Prepare event */
			json_t *event = json_object();
			json_object_set_new(event, "textroom", json_string("kicked"));
			json_object_set_new(event, "room", json_integer(textroom->room_id));
			json_object_set_new(event, "username", json_string(participant->username));
			char *event_text = json_dumps(event, json_format);
			json_decref(event);
			/* Broadcast */
			GHashTableIter iter;
			gpointer value;
			g_hash_table_iter_init(&iter, textroom->participants);
			while(g_hash_table_iter_next(&iter, NULL, &value)) {
				janus_textroom_participant *top = value;
				JANUS_LOG(LOG_VERB, "  >> To %s in %"SCNu64"\n", top->username, room_id);
				gateway->relay_data(top->session->handle, event_text, strlen(event_text));
			}
			free(event_text);
		}
		/* Also notify event handlers */
		if(notify_events && gateway->events_is_enabled()) {
			json_t *info = json_object();
			json_object_set_new(info, "textroom", json_string("kicked"));
			json_object_set_new(info, "room", json_integer(textroom->room_id));
			json_object_set_new(info, "username", json_string(participant->username));
			gateway->notify_event(&janus_textroom_plugin, session->handle, info);
		}
		/* Remove user from list */
		g_hash_table_remove(participant->session->rooms, &room_id);
		g_hash_table_remove(textroom->participants, participant->username);
		participant->session = NULL;
		participant->room = NULL;
		g_free(participant->username);
		g_free(participant->display);
		g_free(participant);
		/* Done */
		janus_mutex_unlock(&textroom->mutex);
		janus_mutex_unlock(&rooms_mutex);
		if(!internal) {
			/* Send response back */
			reply = json_object();
			json_object_set_new(reply, "textbridge", json_string("success"));
		}
	} else if(!strcasecmp(request_text, "create")) {
		JANUS_VALIDATE_JSON_OBJECT(root, create_parameters,
			error_code, error_cause, TRUE,
			JANUS_TEXTROOM_ERROR_MISSING_ELEMENT, JANUS_TEXTROOM_ERROR_INVALID_ELEMENT);
		if(error_code != 0)
			goto msg_response;
		if(admin_key != NULL) {
			/* An admin key was specified: make sure it was provided, and that it's valid */
			JANUS_VALIDATE_JSON_OBJECT(root, adminkey_parameters,
				error_code, error_cause, TRUE,
				JANUS_TEXTROOM_ERROR_MISSING_ELEMENT, JANUS_TEXTROOM_ERROR_INVALID_ELEMENT);
			if(error_code != 0)
				goto msg_response;
			JANUS_CHECK_SECRET(admin_key, root, "admin_key", error_code, error_cause,
				JANUS_TEXTROOM_ERROR_MISSING_ELEMENT, JANUS_TEXTROOM_ERROR_INVALID_ELEMENT, JANUS_TEXTROOM_ERROR_UNAUTHORIZED);
			if(error_code != 0)
				goto msg_response;
		}
		json_t *room = json_object_get(root, "room");
		json_t *desc = json_object_get(root, "description");
		json_t *is_private = json_object_get(root, "is_private");
		json_t *allowed = json_object_get(root, "allowed");
		json_t *secret = json_object_get(root, "secret");
		json_t *pin = json_object_get(root, "pin");
		json_t *post = json_object_get(root, "post");
		json_t *permanent = json_object_get(root, "permanent");
		if(allowed) {
			/* Make sure the "allowed" array only contains strings */
			gboolean ok = TRUE;
			if(json_array_size(allowed) > 0) {
				size_t i = 0;
				for(i=0; i<json_array_size(allowed); i++) {
					json_t *a = json_array_get(allowed, i);
					if(!a || !json_is_string(a)) {
						ok = FALSE;
						break;
					}
				}
			}
			if(!ok) {
				JANUS_LOG(LOG_ERR, "Invalid element in the allowed array (not a string)\n");
				error_code = JANUS_TEXTROOM_ERROR_INVALID_ELEMENT;
				g_snprintf(error_cause, 512, "Invalid element in the allowed array (not a string)");
				goto msg_response;
			}
		}
		gboolean save = permanent ? json_is_true(permanent) : FALSE;
		if(save && config == NULL) {
			JANUS_LOG(LOG_ERR, "No configuration file, can't create permanent room\n");
			error_code = JANUS_TEXTROOM_ERROR_UNKNOWN_ERROR;
			g_snprintf(error_cause, 512, "No configuration file, can't create permanent room");
			goto msg_response;
		}
		guint64 room_id = 0;
		room_id = json_integer_value(room);
		if(room_id == 0) {
			JANUS_LOG(LOG_WARN, "Desired room ID is 0, which is not allowed... picking random ID instead\n");
		}
		janus_mutex_lock(&rooms_mutex);
		if(room_id > 0) {
			/* Let's make sure the room doesn't exist already */
			if(g_hash_table_lookup(rooms, &room_id) != NULL) {
				/* It does... */
				janus_mutex_unlock(&rooms_mutex);
				JANUS_LOG(LOG_ERR, "Room %"SCNu64" already exists!\n", room_id);
				error_code = JANUS_TEXTROOM_ERROR_ROOM_EXISTS;
				g_snprintf(error_cause, 512, "Room %"SCNu64" already exists", room_id);
				goto msg_response;
			}
		}
		/* Create the text room */
		janus_textroom_room *textroom = g_malloc0(sizeof(janus_textroom_room));
		/* Generate a random ID */
		if(room_id == 0) {
			while(room_id == 0) {
				room_id = janus_random_uint64();
				if(g_hash_table_lookup(rooms, &room_id) != NULL) {
					/* Room ID already taken, try another one */
					room_id = 0;
				}
			}
		}
		textroom->room_id = room_id;
		char *description = NULL;
		if(desc != NULL && strlen(json_string_value(desc)) > 0) {
			description = g_strdup(json_string_value(desc));
		} else {
			char roomname[255];
			g_snprintf(roomname, 255, "Room %"SCNu64"", textroom->room_id);
			description = g_strdup(roomname);
		}
		textroom->room_name = description;
		textroom->is_private = is_private ? json_is_true(is_private) : FALSE;
		if(secret)
			textroom->room_secret = g_strdup(json_string_value(secret));
		if(pin)
			textroom->room_pin = g_strdup(json_string_value(pin));
		if(post) {
#ifdef HAVE_LIBCURL
			/* FIXME Should we check if this is a valid HTTP address? */
			textroom->http_backend = g_strdup(json_string_value(post));
#else
			JANUS_LOG(LOG_WARN, "HTTP backend specified, but libcurl support was not built in...\n");
#endif
		}
		textroom->participants = g_hash_table_new(g_str_hash, g_str_equal);
		textroom->allowed = g_hash_table_new_full(g_str_hash, g_str_equal, (GDestroyNotify)g_free, NULL);
		if(allowed != NULL) {
			/* Populate the "allowed" list as an ACL for people trying to join */
			if(json_array_size(allowed) > 0) {
				size_t i = 0;
				for(i=0; i<json_array_size(allowed); i++) {
					const char *token = json_string_value(json_array_get(allowed, i));
					if(!g_hash_table_lookup(textroom->allowed, token))
						g_hash_table_insert(textroom->allowed, g_strdup(token), GINT_TO_POINTER(TRUE));
				}
			}
			textroom->check_tokens = TRUE;
		}
		textroom->destroyed = 0;
		janus_mutex_init(&textroom->mutex);
		janus_refcount_init(&textroom->ref, janus_textroom_room_free);
		g_hash_table_insert(rooms, janus_uint64_dup(textroom->room_id), textroom);
		JANUS_LOG(LOG_VERB, "Created textroom: %"SCNu64" (%s, %s, secret: %s, pin: %s)\n",
			textroom->room_id, textroom->room_name,
			textroom->is_private ? "private" : "public",
			textroom->room_secret ? textroom->room_secret : "no secret",
			textroom->room_pin ? textroom->room_pin : "no pin");
		if(save) {
			/* This room is permanent: save to the configuration file too
			 * FIXME: We should check if anything fails... */
			JANUS_LOG(LOG_VERB, "Saving room %"SCNu64" permanently in config file\n", textroom->room_id);
			janus_mutex_lock(&config_mutex);
			char cat[BUFSIZ];
			/* The room ID is the category */
			g_snprintf(cat, BUFSIZ, "%"SCNu64, textroom->room_id);
			janus_config_add_category(config, cat);
			/* Now for the values */
			janus_config_add_item(config, cat, "description", textroom->room_name);
			if(textroom->is_private)
				janus_config_add_item(config, cat, "is_private", "yes");
			if(textroom->room_secret)
				janus_config_add_item(config, cat, "secret", textroom->room_secret);
			if(textroom->room_pin)
				janus_config_add_item(config, cat, "pin", textroom->room_pin);
			if(textroom->http_backend)
				janus_config_add_item(config, cat, "post", textroom->http_backend);
			/* Save modified configuration */
			if(janus_config_save(config, config_folder, JANUS_TEXTROOM_PACKAGE) < 0)
				save = FALSE;	/* This will notify the user the room is not permanent */
			janus_mutex_unlock(&config_mutex);
		}
		/* Show updated rooms list */
		GHashTableIter iter;
		gpointer value;
		g_hash_table_iter_init(&iter, rooms);
		while (g_hash_table_iter_next(&iter, NULL, &value)) {
			janus_textroom_room *tr = value;
			JANUS_LOG(LOG_VERB, "  ::: [%"SCNu64"][%s]\n", tr->room_id, tr->room_name);
		}
		janus_mutex_unlock(&rooms_mutex);
		if(!internal) {
			/* Send response back */
			reply = json_object();
			/* Notice that we reply differently if the request came via Janus API */
			json_object_set_new(reply, "textroom", json_string(json == NULL ? "success" : "created"));
			json_object_set_new(reply, "room", json_integer(textroom->room_id));
			json_object_set_new(reply, "permanent", save ? json_true() : json_false());
		}
		/* Also notify event handlers */
		if(notify_events && gateway->events_is_enabled()) {
			json_t *info = json_object();
			json_object_set_new(info, "event", json_string("created"));
			json_object_set_new(info, "room", json_integer(room_id));
			gateway->notify_event(&janus_textroom_plugin, session->handle, info);
		}
	} else if(!strcasecmp(request_text, "exists")) {
		JANUS_VALIDATE_JSON_OBJECT(root, room_parameters,
			error_code, error_cause, TRUE,
			JANUS_TEXTROOM_ERROR_MISSING_ELEMENT, JANUS_TEXTROOM_ERROR_INVALID_ELEMENT);
		if(error_code != 0)
			goto msg_response;
		json_t *room = json_object_get(root, "room");
		guint64 room_id = json_integer_value(room);
		janus_mutex_lock(&rooms_mutex);
		gboolean room_exists = g_hash_table_contains(rooms, &room_id);
		janus_mutex_unlock(&rooms_mutex);
		if(!internal) {
			/* Send response back */
			reply = json_object();
			json_object_set_new(reply, "textroom", json_string("success"));
			json_object_set_new(reply, "room", json_integer(room_id));
			json_object_set_new(reply, "exists", room_exists ? json_true() : json_false());
		}
	} else if(!strcasecmp(request_text, "destroy")) {
		JANUS_VALIDATE_JSON_OBJECT(root, room_parameters,
			error_code, error_cause, TRUE,
			JANUS_TEXTROOM_ERROR_MISSING_ELEMENT, JANUS_TEXTROOM_ERROR_INVALID_ELEMENT);
		if(error_code != 0)
			goto msg_response;
		json_t *room = json_object_get(root, "room");
		json_t *permanent = json_object_get(root, "permanent");
		gboolean save = permanent ? json_is_true(permanent) : FALSE;
		if(save && config == NULL) {
			JANUS_LOG(LOG_ERR, "No configuration file, can't destroy room permanently\n");
			error_code = JANUS_TEXTROOM_ERROR_UNKNOWN_ERROR;
			g_snprintf(error_cause, 512, "No configuration file, can't destroy room permanently");
			goto msg_response;
		}
		guint64 room_id = json_integer_value(room);
		janus_mutex_lock(&rooms_mutex);
		janus_textroom_room *textroom = g_hash_table_lookup(rooms, &room_id);
		if(textroom == NULL) {
			janus_mutex_unlock(&rooms_mutex);
			JANUS_LOG(LOG_ERR, "No such room (%"SCNu64")\n", room_id);
			error_code = JANUS_TEXTROOM_ERROR_NO_SUCH_ROOM;
			g_snprintf(error_cause, 512, "No such room (%"SCNu64")", room_id);
			goto msg_response;
		}
		janus_refcount_increase(&textroom->ref);
		janus_mutex_lock(&textroom->mutex);
		/* A secret may be required for this action */
		JANUS_CHECK_SECRET(textroom->room_secret, root, "secret", error_code, error_cause,
			JANUS_TEXTROOM_ERROR_MISSING_ELEMENT, JANUS_TEXTROOM_ERROR_INVALID_ELEMENT, JANUS_TEXTROOM_ERROR_UNAUTHORIZED);
		if(error_code != 0) {
			janus_mutex_unlock(&textroom->mutex);
			janus_mutex_unlock(&rooms_mutex);
<<<<<<< HEAD
			janus_refcount_decrease(&textroom->ref);
			goto error;
=======
			goto msg_response;
>>>>>>> 64181d94
		}
		/* Remove room */
		g_hash_table_remove(rooms, &room_id);
		if(save) {
			/* This change is permanent: save to the configuration file too
			 * FIXME: We should check if anything fails... */
			JANUS_LOG(LOG_VERB, "Destroying room %"SCNu64" permanently in config file\n", room_id);
			janus_mutex_lock(&config_mutex);
			char cat[BUFSIZ];
			/* The room ID is the category */
			g_snprintf(cat, BUFSIZ, "%"SCNu64, room_id);
			janus_config_remove_category(config, cat);
			/* Save modified configuration */
			janus_config_save(config, config_folder, JANUS_TEXTROOM_PACKAGE);
			janus_mutex_unlock(&config_mutex);
		}
		/* Notify all participants */
		JANUS_LOG(LOG_VERB, "Notifying all participants about the destroy\n");
		if(textroom->participants) {
			/* Prepare event */
			json_t *event = json_object();
			json_object_set_new(event, "textroom", json_string("destroyed"));
			json_object_set_new(event, "room", json_integer(textroom->room_id));
			char *event_text = json_dumps(event, json_format);
			json_decref(event);
			gateway->relay_data(handle, event_text, strlen(event_text));
			/* Broadcast */
			GHashTableIter iter;
			gpointer value;
			g_hash_table_iter_init(&iter, textroom->participants);
			while(g_hash_table_iter_next(&iter, NULL, &value)) {
				janus_textroom_participant *top = value;
				janus_refcount_increase(&top->ref);
				JANUS_LOG(LOG_VERB, "  >> To %s in %"SCNu64"\n", top->username, room_id);
				gateway->relay_data(top->session->handle, event_text, strlen(event_text));
				janus_mutex_unlock(&top->session->mutex);
				g_hash_table_remove(top->session->rooms, &room_id);
				janus_mutex_unlock(&top->session->mutex);
				janus_refcount_decrease(&top->ref);
				janus_textroom_participant_destroy(top);
			}
			free(event_text);
		}
		janus_mutex_unlock(&textroom->mutex);
		janus_mutex_unlock(&rooms_mutex);
		janus_refcount_decrease(&textroom->ref);
		if(!internal) {
			/* Send response back */
			reply = json_object();
			/* Notice that we reply differently if the request came via Janus API */
			json_object_set_new(reply, "textroom", json_string(json == NULL ? "success" : "destroyed"));
		}
		/* Also notify event handlers */
		if(notify_events && gateway->events_is_enabled()) {
			json_t *info = json_object();
			json_object_set_new(info, "event", json_string("destroyed"));
			json_object_set_new(info, "room", json_integer(room_id));
			gateway->notify_event(&janus_textroom_plugin, session->handle, info);
		}
	} else {
		JANUS_LOG(LOG_ERR, "Unsupported request %s\n", request_text);
		error_code = JANUS_TEXTROOM_ERROR_INVALID_REQUEST;
		g_snprintf(error_cause, 512, "Unsupported request %s", request_text);
		goto msg_response;
	}

msg_response:
		{
			if(!internal) {
				if(error_code == 0 && !reply) {
					error_code = JANUS_TEXTROOM_ERROR_UNKNOWN_ERROR;
					g_snprintf(error_cause, 512, "Invalid response");
				}
				if(error_code != 0) {
					/* Prepare JSON error event */
					json_t *event = json_object();
					json_object_set_new(event, "textroom", json_string("error"));
					json_object_set_new(event, "error_code", json_integer(error_code));
					json_object_set_new(event, "error", json_string(error_cause));
					reply = event;
				}
				if(transaction_text && json == NULL)
					json_object_set_new(reply, "transaction", json_string(transaction_text));
				if(json == NULL) {
					/* Reply via data channels */
					char *reply_text = json_dumps(reply, json_format);
					json_decref(reply);
					gateway->relay_data(handle, reply_text, strlen(reply_text));
					free(reply_text);
				} else {
					/* Reply via Janus API */
					return janus_plugin_result_new(JANUS_PLUGIN_OK, NULL, reply);
				}
			}
			if(root != NULL)
				json_decref(root);
		}
	return NULL;
}

void janus_textroom_slow_link(janus_plugin_session *handle, int uplink, int video) {
	/* We don't do audio/video */
}

void janus_textroom_hangup_media(janus_plugin_session *handle) {
	JANUS_LOG(LOG_INFO, "No WebRTC media anymore\n");
	if(g_atomic_int_get(&stopping) || !g_atomic_int_get(&initialized))
		return;
	janus_textroom_session *session = (janus_textroom_session *)handle->plugin_handle;
	if(!session) {
		JANUS_LOG(LOG_ERR, "No session associated with this handle...\n");
		return;
	}
	if(session->destroyed)
		return;
	if(g_atomic_int_add(&session->hangingup, 1))
		return;
	/* Get rid of all participants */
	janus_mutex_lock(&session->mutex);
	GList *list = NULL;
	if(session->rooms) {
		GHashTableIter iter;
		gpointer value;
		g_hash_table_iter_init(&iter, session->rooms);
		while(g_hash_table_iter_next(&iter, NULL, &value)) {
			janus_textroom_participant *p = value;
			janus_mutex_lock(&p->mutex);
			if(p->room)
				list = g_list_append(list, janus_uint64_dup(p->room->room_id));
			janus_mutex_unlock(&p->mutex);
		}
		janus_mutex_unlock(&rooms_mutex);
	}
	janus_mutex_unlock(&session->mutex);
	JANUS_LOG(LOG_VERB, "Leaving %d rooms\n", g_list_length(list));
	char request[100];
	GList *first = list;
	while(list) {
		guint64 room_id = *((guint64 *)list->data);
		g_snprintf(request, sizeof(request), "{\"textroom\":\"leave\",\"transaction\":\"internal\",\"room\":%"SCNu64"}", room_id);
		janus_textroom_handle_incoming_request(handle, g_strdup(request), NULL, TRUE);
		list = list->next;
	}
	g_list_free_full(first, (GDestroyNotify)g_free);
}

/* Thread to handle incoming messages */
static void *janus_textroom_handler(void *data) {
	JANUS_LOG(LOG_VERB, "Joining TextRoom handler thread\n");
	janus_textroom_message *msg = NULL;
	int error_code = 0;
	char error_cause[512];
	json_t *root = NULL;
	gboolean do_offer = FALSE;
	while(g_atomic_int_get(&initialized) && !g_atomic_int_get(&stopping)) {
		msg = g_async_queue_pop(messages);
		if(msg == NULL)
			continue;
		if(msg == &exit_message)
			break;
		if(msg->handle == NULL) {
			janus_textroom_message_free(msg);
			continue;
		}
		janus_textroom_session *session = NULL;
		janus_mutex_lock(&sessions_mutex);
		if(g_hash_table_lookup(sessions, msg->handle) != NULL ) {
			session = (janus_textroom_session *)msg->handle->plugin_handle;
		}
		janus_mutex_unlock(&sessions_mutex);
		if(!session) {
			JANUS_LOG(LOG_ERR, "No session associated with this handle...\n");
			janus_textroom_message_free(msg);
			continue;
		}
		if(session->destroyed) {
			janus_textroom_message_free(msg);
			continue;
		}
		/* Handle request */
		error_code = 0;
		root = msg->message;
		if(msg->message == NULL) {
			JANUS_LOG(LOG_ERR, "No message??\n");
			error_code = JANUS_TEXTROOM_ERROR_NO_MESSAGE;
			g_snprintf(error_cause, 512, "%s", "No message??");
			goto error;
		}
		if(!json_is_object(root)) {
			JANUS_LOG(LOG_ERR, "JSON error: not an object\n");
			error_code = JANUS_TEXTROOM_ERROR_INVALID_JSON;
			g_snprintf(error_cause, 512, "JSON error: not an object");
			goto error;
		}
		/* Parse request */
		JANUS_VALIDATE_JSON_OBJECT(root, request_parameters,
			error_code, error_cause, TRUE,
			JANUS_TEXTROOM_ERROR_MISSING_ELEMENT, JANUS_TEXTROOM_ERROR_INVALID_ELEMENT);
		if(error_code != 0)
			goto error;
		json_t *request = json_object_get(root, "request");
		const char *request_text = json_string_value(request);
		do_offer = FALSE;
		if(!strcasecmp(request_text, "setup")) {
			if(!g_atomic_int_compare_and_exchange(&session->setup, 0, 1)) {
				JANUS_LOG(LOG_ERR, "PeerConnection already setup\n");
				error_code = JANUS_TEXTROOM_ERROR_ALREADY_SETUP;
				g_snprintf(error_cause, 512, "PeerConnection already setup");
				goto error;
			}
			do_offer = TRUE;
		} else if(!strcasecmp(request_text, "ack")) {
			/* The peer sent their answer back: do nothing */
		} else {
			JANUS_LOG(LOG_VERB, "Unknown request '%s'\n", request_text);
			error_code = JANUS_TEXTROOM_ERROR_INVALID_REQUEST;
			g_snprintf(error_cause, 512, "Unknown request '%s'", request_text);
			goto error;
		}

		/* Prepare JSON event */
		json_t *event = json_object();
		json_object_set_new(event, "textroom", json_string("event"));
		json_object_set_new(event, "result", json_string("ok"));
		if(!do_offer) {
			int ret = gateway->push_event(msg->handle, &janus_textroom_plugin, msg->transaction, event, NULL);
			JANUS_LOG(LOG_VERB, "  >> Pushing event: %d (%s)\n", ret, janus_get_api_error(ret));
		} else {
			/* Send an offer */
			char sdp[500];
			g_snprintf(sdp, sizeof(sdp), sdp_template,
				janus_get_real_time(),			/* We need current time here */
				janus_get_real_time());			/* We need current time here */
			json_t *jsep = json_pack("{ssss}", "type", "offer", "sdp", sdp);
			/* How long will the gateway take to push the event? */
			g_atomic_int_set(&session->hangingup, 0);
			gint64 start = janus_get_monotonic_time();
			int res = gateway->push_event(msg->handle, &janus_textroom_plugin, msg->transaction, event, jsep);
			JANUS_LOG(LOG_VERB, "  >> Pushing event: %d (took %"SCNu64" us)\n",
				res, janus_get_monotonic_time()-start);
			json_decref(jsep);
		}
		json_decref(event);
		janus_textroom_message_free(msg);
		continue;

error:
		{
			/* Prepare JSON error event */
			json_t *event = json_object();
			json_object_set_new(event, "textroom", json_string("error"));
			json_object_set_new(event, "error_code", json_integer(error_code));
			json_object_set_new(event, "error", json_string(error_cause));
			int ret = gateway->push_event(msg->handle, &janus_textroom_plugin, msg->transaction, event, NULL);
			JANUS_LOG(LOG_VERB, "  >> Pushing event: %d (%s)\n", ret, janus_get_api_error(ret));
			json_decref(event);
			janus_textroom_message_free(msg);
		}
	}
	JANUS_LOG(LOG_VERB, "Leaving TextRoom handler thread\n");
	return NULL;
}<|MERGE_RESOLUTION|>--- conflicted
+++ resolved
@@ -633,28 +633,12 @@
 struct janus_plugin_result *janus_textroom_handle_message(janus_plugin_session *handle, char *transaction, json_t *message, json_t *jsep) {
 	if(g_atomic_int_get(&stopping) || !g_atomic_int_get(&initialized))
 		return janus_plugin_result_new(JANUS_PLUGIN_ERROR, g_atomic_int_get(&stopping) ? "Shutting down" : "Plugin not initialized", NULL);
-<<<<<<< HEAD
 	janus_textroom_session *session = (janus_textroom_session *)handle->plugin_handle;
 	if(!session)
 		return janus_plugin_result_new(JANUS_PLUGIN_ERROR, "No session associated with this handle", NULL);
-	janus_textroom_message *msg = g_malloc0(sizeof(janus_textroom_message));
-	if(msg == NULL) {
-		JANUS_LOG(LOG_FATAL, "Memory error!\n");
-		return janus_plugin_result_new(JANUS_PLUGIN_ERROR, "Memory error", NULL);
-	}
 
 	/* Increase the reference counter for this session: we'll decrease it after we handle the message */
 	janus_refcount_increase(&session->ref);
-
-	msg->handle = handle;
-	msg->transaction = transaction;
-	msg->message = message;
-	msg->jsep = jsep;
-	g_async_queue_push(messages, msg);
-
-	/* All the requests to this plugin are handled asynchronously */
-	return janus_plugin_result_new(JANUS_PLUGIN_OK_WAIT, "I'm taking my time!", NULL);
-=======
 
 	/* Pre-parse the message */
 	int error_code = 0;
@@ -669,19 +653,13 @@
 		goto plugin_response;
 	}
 
-	janus_textroom_session *session = (janus_textroom_session *)handle->plugin_handle;
-	if(!session) {
-		JANUS_LOG(LOG_ERR, "No session associated with this handle...\n");
-		error_code = JANUS_TEXTROOM_ERROR_UNKNOWN_ERROR;
-		g_snprintf(error_cause, 512, "%s", "session associated with this handle...");
-		goto plugin_response;
-	}
-	if(session->destroyed) {
+	if(g_atomic_int_get(&session->destroyed)) {
 		JANUS_LOG(LOG_ERR, "Session has already been destroyed...\n");
 		error_code = JANUS_TEXTROOM_ERROR_UNKNOWN_ERROR;
 		g_snprintf(error_cause, 512, "%s", "Session has already been destroyed...");
 		goto plugin_response;
 	}
+
 	if(!json_is_object(root)) {
 		JANUS_LOG(LOG_ERR, "JSON error: not an object\n");
 		error_code = JANUS_TEXTROOM_ERROR_INVALID_JSON;
@@ -719,6 +697,7 @@
 		if(jsep != NULL)
 			json_decref(jsep);
 		g_free(transaction);
+		janus_refcount_decrease(&session->ref);
 		return result;
 	} else if(!strcasecmp(request_text, "setup") || !strcasecmp(request_text, "ack")) {
 		/* These messages are handled asynchronously */
@@ -757,10 +736,10 @@
 				json_decref(jsep);
 			g_free(transaction);
 
+			janus_refcount_decrease(&session->ref);
 			return janus_plugin_result_new(JANUS_PLUGIN_OK, NULL, response);
 		}
 
->>>>>>> 64181d94
 }
 
 void janus_textroom_setup_media(janus_plugin_session *handle) {
@@ -794,12 +773,18 @@
 		JANUS_LOG(LOG_ERR, "No session associated with this handle...\n");
 		return;
 	}
-	if(session->destroyed)
+	janus_refcount_increase(&session->ref);
+	if(session->destroyed) {
+		janus_refcount_decrease(&session->ref);
 		return;
-	if(buf == NULL || len <= 0)
+	}
+	if(buf == NULL || len <= 0) {
+		janus_refcount_decrease(&session->ref);
 		return;
+	}
 	char *text = g_malloc0(len+1);
 	if(text == NULL) {
+		janus_refcount_decrease(&session->ref);
 		JANUS_LOG(LOG_FATAL, "Memory error!\n");
 		return;
 	}
@@ -807,6 +792,7 @@
 	*(text+len) = '\0';
 	JANUS_LOG(LOG_VERB, "Got a DataChannel message (%zu bytes): %s\n", strlen(text), text);
 	janus_textroom_handle_incoming_request(handle, text, NULL, FALSE);
+	janus_refcount_decrease(&session->ref);
 }
 
 /* Helper method to handle incoming messages from the data channel */
@@ -1037,12 +1023,6 @@
 		const char *display_text = json_string_value(display);
 		/* Create a participant instance */
 		participant = g_malloc0(sizeof(janus_textroom_participant));
-		if(participant == NULL) {
-			JANUS_LOG(LOG_FATAL, "Memory error!\n");
-			error_code = JANUS_TEXTROOM_ERROR_UNKNOWN_ERROR;
-			g_snprintf(error_cause, 512, "Memory error");
-			goto error;
-		}
 		participant->session = session;
 		participant->room = textroom;
 		participant->username = g_strdup(username_text);
@@ -1634,12 +1614,8 @@
 		if(error_code != 0) {
 			janus_mutex_unlock(&textroom->mutex);
 			janus_mutex_unlock(&rooms_mutex);
-<<<<<<< HEAD
 			janus_refcount_decrease(&textroom->ref);
-			goto error;
-=======
-			goto msg_response;
->>>>>>> 64181d94
+			goto msg_response;
 		}
 		/* Remove room */
 		g_hash_table_remove(rooms, &room_id);
